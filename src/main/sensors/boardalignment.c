--- conflicted
+++ resolved
@@ -36,7 +36,7 @@
     .size = sizeof(boardAlignment),
     .pgn = MSP_BOARD_ALIGNMENT,
     .pgn_for_set = MSP_SET_BOARD_ALIGNMENT,
-} ;
+};
 
 static bool standardBoardAlignment = true;     // board orientation correction
 static float boardRotation[3][3];              // matrix
@@ -46,7 +46,7 @@
     return !boardAlignment->rollDegrees && !boardAlignment->pitchDegrees && !boardAlignment->yawDegrees;
 }
 
-void initBoardAlignment()
+void initBoardAlignment(void)
 {
     if (isBoardAlignmentStandard(&boardAlignment)) {
         return;
@@ -55,15 +55,9 @@
     standardBoardAlignment = false;
 
     fp_angles_t rotationAngles;
-<<<<<<< HEAD
-    rotationAngles.angles.roll  = degreesToRadians(boardAlignment->rollDegrees );
-    rotationAngles.angles.pitch = degreesToRadians(boardAlignment->pitchDegrees);
-    rotationAngles.angles.yaw   = degreesToRadians(boardAlignment->yawDegrees  );
-=======
     rotationAngles.angles.roll = degreesToRadians(boardAlignment.rollDegrees);
     rotationAngles.angles.pitch = degreesToRadians(boardAlignment.pitchDegrees);
     rotationAngles.angles.yaw = degreesToRadians(boardAlignment.yawDegrees);
->>>>>>> 1b063461
 
     buildRotationMatrix(&rotationAngles, boardRotation);
 }
