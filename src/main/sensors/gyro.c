--- conflicted
+++ resolved
@@ -86,11 +86,7 @@
 FAST_RAM_ZERO_INIT gyro_t gyro;
 static FAST_RAM_ZERO_INIT uint8_t gyroDebugMode;
 
-<<<<<<< HEAD
-static uint8_t gyroToUse = 0;
-=======
 static FAST_RAM_ZERO_INIT uint8_t gyroToUse;
->>>>>>> 2a64051a
 static FAST_RAM_ZERO_INIT bool overflowDetected;
 
 #ifdef USE_GYRO_OVERFLOW_CHECK
@@ -202,7 +198,7 @@
 #endif
 
 void pgResetFn_gyroConfig(gyroConfig_t *gyroConfig)
-{ 
+{
     gyroConfig->gyroCalibrationDuration = 125;        // 1.25 seconds
     gyroConfig->gyroMovementCalibrationThreshold = 48;
     gyroConfig->gyro_sync_denom = GYRO_SYNC_DENOM_DEFAULT;
@@ -478,7 +474,7 @@
 
 #ifdef USE_GYRO_DATA_ANALYSE
     gyroDataAnalyseStateInit(&gyroSensor->gyroAnalyseState, gyro.targetLooptime);
-    
+
 #endif
 }
 
@@ -602,7 +598,7 @@
         default:
             dynLpfFilter = DYN_LPF_NONE;
             break;
-        } 
+        }
     } else {
         dynLpfFilter = DYN_LPF_NONE;
     }
@@ -1081,10 +1077,6 @@
     accumulationLastTimeSampledUs = currentTimeUs;
     accumulatedMeasurementTimeUs += sampleDeltaUs;
 
-<<<<<<< HEAD
-#ifdef USE_DUAL_GYRO
-=======
->>>>>>> 2a64051a
     switch (gyroToUse) {
     case GYRO_CONFIG_USE_GYRO_1:
         gyroUpdateSensor(&gyroSensor1, currentTimeUs);
@@ -1098,8 +1090,6 @@
 #ifdef USE_YAW_SPIN_RECOVERY
             yawSpinDetected = gyroSensor1.yawSpinDetected;
 #endif
-<<<<<<< HEAD
-=======
         }
         if (useDualGyroDebugging) {
             DEBUG_SET(DEBUG_DUAL_GYRO_RAW, 0, gyroSensor1.gyroDev.gyroADCRaw[X]);
@@ -1108,7 +1098,6 @@
             DEBUG_SET(DEBUG_DUAL_GYRO, 1, lrintf(gyroSensor1.gyroDev.gyroADCf[Y]));
             DEBUG_SET(DEBUG_DUAL_GYRO_COMBINE, 0, lrintf(gyro.gyroADCf[X]));
             DEBUG_SET(DEBUG_DUAL_GYRO_COMBINE, 1, lrintf(gyro.gyroADCf[Y]));
->>>>>>> 2a64051a
         }
         break;
 #ifdef USE_MULTI_GYRO
@@ -1124,8 +1113,6 @@
 #ifdef USE_YAW_SPIN_RECOVERY
             yawSpinDetected = gyroSensor2.yawSpinDetected;
 #endif
-<<<<<<< HEAD
-=======
         }
         if (useDualGyroDebugging) {
             DEBUG_SET(DEBUG_DUAL_GYRO_RAW, 2, gyroSensor2.gyroDev.gyroADCRaw[X]);
@@ -1134,7 +1121,6 @@
             DEBUG_SET(DEBUG_DUAL_GYRO, 3, lrintf(gyroSensor2.gyroDev.gyroADCf[Y]));
             DEBUG_SET(DEBUG_DUAL_GYRO_COMBINE, 2, lrintf(gyro.gyroADCf[X]));
             DEBUG_SET(DEBUG_DUAL_GYRO_COMBINE, 3, lrintf(gyro.gyroADCf[Y]));
->>>>>>> 2a64051a
         }
         break;
     case GYRO_CONFIG_USE_GYRO_BOTH:
@@ -1150,38 +1136,6 @@
 #ifdef USE_YAW_SPIN_RECOVERY
             yawSpinDetected = gyroSensor1.yawSpinDetected || gyroSensor2.yawSpinDetected;
 #endif
-<<<<<<< HEAD
-        }
-
-        DEBUG_SET(DEBUG_DUAL_GYRO_RAW, 0, gyroSensor1.gyroDev.gyroADCRaw[X]);
-        DEBUG_SET(DEBUG_DUAL_GYRO_RAW, 1, gyroSensor1.gyroDev.gyroADCRaw[Y]);
-        DEBUG_SET(DEBUG_DUAL_GYRO, 0, lrintf(gyroSensor1.gyroDev.gyroADCf[X]));
-        DEBUG_SET(DEBUG_DUAL_GYRO, 1, lrintf(gyroSensor1.gyroDev.gyroADCf[Y]));
-        DEBUG_SET(DEBUG_DUAL_GYRO_RAW, 2, gyroSensor2.gyroDev.gyroADCRaw[X]);
-        DEBUG_SET(DEBUG_DUAL_GYRO_RAW, 3, gyroSensor2.gyroDev.gyroADCRaw[Y]);
-        DEBUG_SET(DEBUG_DUAL_GYRO, 2, lrintf(gyroSensor2.gyroDev.gyroADCf[X]));
-        DEBUG_SET(DEBUG_DUAL_GYRO, 3, lrintf(gyroSensor2.gyroDev.gyroADCf[Y]));
-        DEBUG_SET(DEBUG_DUAL_GYRO_COMBINE, 1, lrintf(gyro.gyroADCf[X]));
-        DEBUG_SET(DEBUG_DUAL_GYRO_COMBINE, 2, lrintf(gyro.gyroADCf[Y]));
-        DEBUG_SET(DEBUG_DUAL_GYRO_DIFF, 0, lrintf(gyroSensor1.gyroDev.gyroADCf[X] - gyroSensor2.gyroDev.gyroADCf[X]));
-        DEBUG_SET(DEBUG_DUAL_GYRO_DIFF, 1, lrintf(gyroSensor1.gyroDev.gyroADCf[Y] - gyroSensor2.gyroDev.gyroADCf[Y]));
-        DEBUG_SET(DEBUG_DUAL_GYRO_DIFF, 2, lrintf(gyroSensor1.gyroDev.gyroADCf[Z] - gyroSensor2.gyroDev.gyroADCf[Z]));
-        break;
-    }
-#else
-    gyroUpdateSensor(&gyroSensor1, currentTimeUs);
-    gyro.gyroADCf[X] = gyroSensor1.gyroDev.gyroADCf[X];
-    gyro.gyroADCf[Y] = gyroSensor1.gyroDev.gyroADCf[Y];
-    gyro.gyroADCf[Z] = gyroSensor1.gyroDev.gyroADCf[Z];
-
-#ifdef USE_GYRO_OVERFLOW_CHECK
-    overflowDetected = gyroSensor1.overflowDetected;
-#endif
-#ifdef USE_YAW_SPIN_RECOVERY
-    yawSpinDetected = gyroSensor1.yawSpinDetected;
-#endif
-#endif
-=======
         }
 
         if (useDualGyroDebugging) {
@@ -1202,7 +1156,6 @@
         break;
 #endif
     }
->>>>>>> 2a64051a
 
     if (!overflowDetected) {
         for (int axis = 0; axis < XYZ_AXIS_COUNT; axis++) {
@@ -1211,10 +1164,7 @@
             gyroPrevious[axis] = gyro.gyroADCf[axis];
         }
     }
-<<<<<<< HEAD
-=======
-
->>>>>>> 2a64051a
+
 }
 
 bool gyroGetAccumulationAverage(float *accumulationAverage)
@@ -1333,7 +1283,7 @@
                 if (gyroToUse == GYRO_CONFIG_USE_GYRO_1 || gyroToUse == GYRO_CONFIG_USE_GYRO_BOTH) {
                     biquadFilterUpdateLPF(&gyroSensor1.lowpassFilter[axis].biquadFilterState, cutoffFreq, gyro.targetLooptime);
                 }
-                if (gyroToUse == GYRO_CONFIG_USE_GYRO_2 || gyroToUse == GYRO_CONFIG_USE_GYRO_BOTH) {     
+                if (gyroToUse == GYRO_CONFIG_USE_GYRO_2 || gyroToUse == GYRO_CONFIG_USE_GYRO_BOTH) {
                     biquadFilterUpdateLPF(&gyroSensor2.lowpassFilter[axis].biquadFilterState, cutoffFreq, gyro.targetLooptime);
                 }
 #else
