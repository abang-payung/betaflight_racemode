/*
 * This file is part of Cleanflight and Betaflight.
 *
 * Cleanflight and Betaflight are free software. You can redistribute
 * this software and/or modify this software under the terms of the
 * GNU General Public License as published by the Free Software
 * Foundation, either version 3 of the License, or (at your option)
 * any later version.
 *
 * Cleanflight and Betaflight are distributed in the hope that they
 * will be useful, but WITHOUT ANY WARRANTY; without even the implied
 * warranty of MERCHANTABILITY or FITNESS FOR A PARTICULAR PURPOSE.
 * See the GNU General Public License for more details.
 *
 * You should have received a copy of the GNU General Public License
 * along with this software.
 *
 * If not, see <http://www.gnu.org/licenses/>.
 */

#include <stdbool.h>
#include <stdint.h>
#include <string.h>
#include <math.h>

#include "platform.h"

#include "build/build_config.h"
#include "build/debug.h"

#include "common/axis.h"
#include "common/maths.h"
#include "common/filter.h"

#include "config/config_reset.h"
#include "pg/pg.h"
#include "pg/pg_ids.h"

#include "drivers/sound_beeper.h"
#include "drivers/time.h"

#include "fc/fc_core.h"
#include "fc/fc_rc.h"

#include "fc/rc_controls.h"
#include "fc/runtime_config.h"

#include "flight/pid.h"
#include "flight/imu.h"
#include "flight/gps_rescue.h"
#include "flight/mixer.h"

#include "io/gps.h"

#include "sensors/gyro.h"
#include "sensors/acceleration.h"


#define ITERM_RELAX_SETPOINT_THRESHOLD 30.0f

const char pidNames[] =
    "ROLL;"
    "PITCH;"
    "YAW;"
    "LEVEL;"
    "MAG;";

FAST_RAM_ZERO_INIT uint32_t targetPidLooptime;
FAST_RAM_ZERO_INIT pidAxisData_t pidData[XYZ_AXIS_COUNT];

static FAST_RAM_ZERO_INIT bool pidStabilisationEnabled;

static FAST_RAM_ZERO_INIT bool inCrashRecoveryMode = false;

static FAST_RAM_ZERO_INIT float dT;
static FAST_RAM_ZERO_INIT float pidFrequency;

static FAST_RAM_ZERO_INIT uint8_t antiGravityMode;
static FAST_RAM_ZERO_INIT float antiGravityThrottleHpf;
static FAST_RAM_ZERO_INIT uint16_t itermAcceleratorGain;
static FAST_RAM float antiGravityOsdCutoff = 1.0f;
static FAST_RAM_ZERO_INIT bool antiGravityEnabled;

PG_REGISTER_WITH_RESET_TEMPLATE(pidConfig_t, pidConfig, PG_PID_CONFIG, 2);

#ifdef STM32F10X
#define PID_PROCESS_DENOM_DEFAULT       1
#elif defined(USE_GYRO_SPI_MPU6000) || defined(USE_GYRO_SPI_MPU6500)  || defined(USE_GYRO_SPI_ICM20689)
#define PID_PROCESS_DENOM_DEFAULT       4
#else
#define PID_PROCESS_DENOM_DEFAULT       2
#endif

#ifdef USE_RUNAWAY_TAKEOFF
PG_RESET_TEMPLATE(pidConfig_t, pidConfig,
    .pid_process_denom = PID_PROCESS_DENOM_DEFAULT,
    .runaway_takeoff_prevention = true,
    .runaway_takeoff_deactivate_throttle = 25,  // throttle level % needed to accumulate deactivation time
    .runaway_takeoff_deactivate_delay = 500     // Accumulated time (in milliseconds) before deactivation in successful takeoff
);
#else
PG_RESET_TEMPLATE(pidConfig_t, pidConfig,
    .pid_process_denom = PID_PROCESS_DENOM_DEFAULT
);
#endif

#ifdef USE_ACRO_TRAINER
#define ACRO_TRAINER_LOOKAHEAD_RATE_LIMIT 500.0f  // Max gyro rate for lookahead time scaling
#define ACRO_TRAINER_SETPOINT_LIMIT       1000.0f // Limit the correcting setpoint
#endif // USE_ACRO_TRAINER

#define ANTI_GRAVITY_THROTTLE_FILTER_CUTOFF 15  // The anti gravity throttle highpass filter cutoff

PG_REGISTER_ARRAY_WITH_RESET_FN(pidProfile_t, MAX_PROFILE_COUNT, pidProfiles, PG_PID_PROFILE, 5);

void resetPidProfile(pidProfile_t *pidProfile)
{
    RESET_CONFIG(pidProfile_t, pidProfile,
        .pid = {
<<<<<<< HEAD
            [PID_ROLL] =  { 46, 45, 25 },
            [PID_PITCH] = { 50, 50, 27 },
            [PID_YAW] =   { 65, 45, 0 },
            [PID_ALT] =   { 50, 0, 0 },
            [PID_POS] =   { 15, 0, 0 },     // POSHOLD_P * 100, POSHOLD_I * 100,
            [PID_POSR] =  { 34, 14, 53 },   // POSHOLD_RATE_P * 10, POSHOLD_RATE_I * 100, POSHOLD_RATE_D * 1000,
            [PID_NAVR] =  { 25, 33, 83 },   // NAV_P * 10, NAV_I * 100, NAV_D * 1000
            [PID_LEVEL] = { 50, 50, 0 },
            [PID_MAG] =   { 40, 0, 0 },
            [PID_VEL] =   { 55, 55, 75 }
=======
            [PID_ROLL] =  { 46, 45, 25, 60 },
            [PID_PITCH] = { 50, 50, 27, 60 },
            [PID_YAW] =   { 65, 45, 0 , 60 },
            [PID_LEVEL] = { 50, 50, 75, 0 },
            [PID_MAG] =   { 40, 0, 0, 0 },
>>>>>>> 18108231
        },

        .pidSumLimit = PIDSUM_LIMIT,
        .pidSumLimitYaw = PIDSUM_LIMIT_YAW,
        .yaw_lowpass_hz = 0,
        .dterm_lowpass_hz = 100,    // dual PT1 filtering ON by default
        .dterm_lowpass2_hz = 200,   // second Dterm LPF ON by default
        .dterm_notch_hz = 0,
        .dterm_notch_cutoff = 160,
        .dterm_filter_type = FILTER_PT1,
        .itermWindupPointPercent = 40,
        .vbatPidCompensation = 0,
        .pidAtMinThrottle = PID_STABILISATION_ON,
<<<<<<< HEAD
        .levelAngleLimit = 65,
        .setpointRelaxRatio = 0,
        .dtermSetpointWeight = 60,
=======
        .levelAngleLimit = 55,
        .feedForwardTransition = 0,
>>>>>>> 18108231
        .yawRateAccelLimit = 100,
        .rateAccelLimit = 0,
        .itermThrottleThreshold = 250,
        .itermAcceleratorGain = 5000,
        .crash_time = 500,          // ms
        .crash_delay = 0,           // ms
        .crash_recovery_angle = 10, // degrees
        .crash_recovery_rate = 100, // degrees/second
        .crash_dthreshold = 50,     // degrees/second/second
        .crash_gthreshold = 400,    // degrees/second
        .crash_setpoint_threshold = 350, // degrees/second
        .crash_recovery = PID_CRASH_RECOVERY_OFF, // off by default
        .racemode_tilt_effect = 130,
        .racemode_horizon = false,
        .crash_limit_yaw = 200,
        .itermLimit = 150,
        .throttle_boost = 5,
        .throttle_boost_cutoff = 15,
        .iterm_rotation = true,
        .smart_feedforward = false,
        .iterm_relax = ITERM_RELAX_OFF,
        .iterm_relax_cutoff = 11,
        .iterm_relax_type = ITERM_RELAX_GYRO,
        .acro_trainer_angle_limit = 20,
        .acro_trainer_lookahead_ms = 50,
        .acro_trainer_debug_axis = FD_ROLL,
        .acro_trainer_gain = 75,
        .abs_control_gain = 0,
        .abs_control_limit = 90,
        .abs_control_error_limit = 20,
        .antiGravityMode = ANTI_GRAVITY_SMOOTH,
    );
}

void pgResetFn_pidProfiles(pidProfile_t *pidProfiles)
{
    for (int i = 0; i < MAX_PROFILE_COUNT; i++) {
        resetPidProfile(&pidProfiles[i]);
    }
}

static void pidSetTargetLooptime(uint32_t pidLooptime)
{
    targetPidLooptime = pidLooptime;
    dT = targetPidLooptime * 1e-6f;
    pidFrequency = 1.0f / dT;
}

static FAST_RAM float itermAccelerator = 1.0f;

void pidSetItermAccelerator(float newItermAccelerator)
{
    itermAccelerator = newItermAccelerator;
}

bool pidOsdAntiGravityActive(void)
{
    return (itermAccelerator > antiGravityOsdCutoff);
}

void pidStabilisationState(pidStabilisationState_e pidControllerState)
{
    pidStabilisationEnabled = (pidControllerState == PID_STABILISATION_ON) ? true : false;
}

const angle_index_t rcAliasToAngleIndexMap[] = { AI_ROLL, AI_PITCH };

typedef union dtermLowpass_u {
    pt1Filter_t pt1Filter;
    biquadFilter_t biquadFilter;
} dtermLowpass_t;

static FAST_RAM_ZERO_INIT filterApplyFnPtr dtermNotchApplyFn;
static FAST_RAM_ZERO_INIT biquadFilter_t dtermNotch[XYZ_AXIS_COUNT];
static FAST_RAM_ZERO_INIT filterApplyFnPtr dtermLowpassApplyFn;
static FAST_RAM_ZERO_INIT dtermLowpass_t dtermLowpass[XYZ_AXIS_COUNT];
static FAST_RAM_ZERO_INIT filterApplyFnPtr dtermLowpass2ApplyFn;
static FAST_RAM_ZERO_INIT pt1Filter_t dtermLowpass2[XYZ_AXIS_COUNT];
static FAST_RAM_ZERO_INIT filterApplyFnPtr ptermYawLowpassApplyFn;
static FAST_RAM_ZERO_INIT pt1Filter_t ptermYawLowpass;
#if defined(USE_ITERM_RELAX)
static FAST_RAM_ZERO_INIT pt1Filter_t windupLpf[XYZ_AXIS_COUNT];
static FAST_RAM_ZERO_INIT uint8_t itermRelax;
static FAST_RAM_ZERO_INIT uint8_t itermRelaxType;
static FAST_RAM_ZERO_INIT uint8_t itermRelaxCutoff;
#endif

#ifdef USE_RC_SMOOTHING_FILTER
static FAST_RAM_ZERO_INIT pt1Filter_t setpointDerivativePt1[XYZ_AXIS_COUNT];
static FAST_RAM_ZERO_INIT biquadFilter_t setpointDerivativeBiquad[XYZ_AXIS_COUNT];
static FAST_RAM_ZERO_INIT bool setpointDerivativeLpfInitialized;
static FAST_RAM_ZERO_INIT uint8_t rcSmoothingDebugAxis;
static FAST_RAM_ZERO_INIT uint8_t rcSmoothingFilterType;
#endif // USE_RC_SMOOTHING_FILTER

static FAST_RAM_ZERO_INIT pt1Filter_t antiGravityThrottleLpf;

void pidInitFilters(const pidProfile_t *pidProfile)
{
    BUILD_BUG_ON(FD_YAW != 2); // ensure yaw axis is 2

    if (targetPidLooptime == 0) {
        // no looptime set, so set all the filters to null
        dtermNotchApplyFn = nullFilterApply;
        dtermLowpassApplyFn = nullFilterApply;
        ptermYawLowpassApplyFn = nullFilterApply;
        return;
    }

    const uint32_t pidFrequencyNyquist = pidFrequency / 2; // No rounding needed

    uint16_t dTermNotchHz;
    if (pidProfile->dterm_notch_hz <= pidFrequencyNyquist) {
        dTermNotchHz = pidProfile->dterm_notch_hz;
    } else {
        if (pidProfile->dterm_notch_cutoff < pidFrequencyNyquist) {
            dTermNotchHz = pidFrequencyNyquist;
        } else {
            dTermNotchHz = 0;
        }
    }

    if (dTermNotchHz != 0 && pidProfile->dterm_notch_cutoff != 0) {
        dtermNotchApplyFn = (filterApplyFnPtr)biquadFilterApply;
        const float notchQ = filterGetNotchQ(dTermNotchHz, pidProfile->dterm_notch_cutoff);
        for (int axis = FD_ROLL; axis <= FD_YAW; axis++) {
            biquadFilterInit(&dtermNotch[axis], dTermNotchHz, targetPidLooptime, notchQ, FILTER_NOTCH);
        }
    } else {
        dtermNotchApplyFn = nullFilterApply;
    }

    //2nd Dterm Lowpass Filter
    if (pidProfile->dterm_lowpass2_hz == 0 || pidProfile->dterm_lowpass2_hz > pidFrequencyNyquist) {
    	dtermLowpass2ApplyFn = nullFilterApply;
    } else {
        dtermLowpass2ApplyFn = (filterApplyFnPtr)pt1FilterApply;
        for (int axis = FD_ROLL; axis <= FD_YAW; axis++) {
            pt1FilterInit(&dtermLowpass2[axis], pt1FilterGain(pidProfile->dterm_lowpass2_hz, dT));
        }
    }

    if (pidProfile->dterm_lowpass_hz == 0 || pidProfile->dterm_lowpass_hz > pidFrequencyNyquist) {
        dtermLowpassApplyFn = nullFilterApply;
    } else {
        switch (pidProfile->dterm_filter_type) {
        default:
            dtermLowpassApplyFn = nullFilterApply;
            break;
        case FILTER_PT1:
            dtermLowpassApplyFn = (filterApplyFnPtr)pt1FilterApply;
            for (int axis = FD_ROLL; axis <= FD_YAW; axis++) {
                pt1FilterInit(&dtermLowpass[axis].pt1Filter, pt1FilterGain(pidProfile->dterm_lowpass_hz, dT));
            }
            break;
        case FILTER_BIQUAD:
            dtermLowpassApplyFn = (filterApplyFnPtr)biquadFilterApply;
            for (int axis = FD_ROLL; axis <= FD_YAW; axis++) {
                biquadFilterInitLPF(&dtermLowpass[axis].biquadFilter, pidProfile->dterm_lowpass_hz, targetPidLooptime);
            }
            break;
        }
    }

    if (pidProfile->yaw_lowpass_hz == 0 || pidProfile->yaw_lowpass_hz > pidFrequencyNyquist) {
        ptermYawLowpassApplyFn = nullFilterApply;
    } else {
        ptermYawLowpassApplyFn = (filterApplyFnPtr)pt1FilterApply;
        pt1FilterInit(&ptermYawLowpass, pt1FilterGain(pidProfile->yaw_lowpass_hz, dT));
    }

#if defined(USE_THROTTLE_BOOST)
    pt1FilterInit(&throttleLpf, pt1FilterGain(pidProfile->throttle_boost_cutoff, dT));
#endif
#if defined(USE_ITERM_RELAX)
    if (itermRelax) {
        for (int i = 0; i < XYZ_AXIS_COUNT; i++) {
            pt1FilterInit(&windupLpf[i], pt1FilterGain(itermRelaxCutoff, dT));
        }
    }
#endif

    pt1FilterInit(&antiGravityThrottleLpf, pt1FilterGain(ANTI_GRAVITY_THROTTLE_FILTER_CUTOFF, dT));
}

#ifdef USE_RC_SMOOTHING_FILTER
void pidInitSetpointDerivativeLpf(uint16_t filterCutoff, uint8_t debugAxis, uint8_t filterType)
{
    rcSmoothingDebugAxis = debugAxis;
    rcSmoothingFilterType = filterType;
    if ((filterCutoff > 0) && (rcSmoothingFilterType != RC_SMOOTHING_DERIVATIVE_OFF)) {
        setpointDerivativeLpfInitialized = true;
        for (int axis = FD_ROLL; axis <= FD_YAW; axis++) {
            switch (rcSmoothingFilterType) {
                case RC_SMOOTHING_DERIVATIVE_PT1:
                    pt1FilterInit(&setpointDerivativePt1[axis], pt1FilterGain(filterCutoff, dT));
                    break;
                case RC_SMOOTHING_DERIVATIVE_BIQUAD:
                    biquadFilterInitLPF(&setpointDerivativeBiquad[axis], filterCutoff, targetPidLooptime);
                    break;
            }
        }
    }
}

void pidUpdateSetpointDerivativeLpf(uint16_t filterCutoff)
{
    if ((filterCutoff > 0) && (rcSmoothingFilterType != RC_SMOOTHING_DERIVATIVE_OFF)) {
        for (int axis = FD_ROLL; axis <= FD_YAW; axis++) {
            switch (rcSmoothingFilterType) {
                case RC_SMOOTHING_DERIVATIVE_PT1:
                    pt1FilterUpdateCutoff(&setpointDerivativePt1[axis], pt1FilterGain(filterCutoff, dT));
                    break;
                case RC_SMOOTHING_DERIVATIVE_BIQUAD:
                    biquadFilterUpdateLPF(&setpointDerivativeBiquad[axis], filterCutoff, targetPidLooptime);
                    break;
            }
        }
    }
}
#endif // USE_RC_SMOOTHING_FILTER

typedef struct pidCoefficient_s {
    float Kp;
    float Ki;
    float Kd;
    float Kf;
} pidCoefficient_t;

static FAST_RAM_ZERO_INIT pidCoefficient_t pidCoefficient[XYZ_AXIS_COUNT];
static FAST_RAM_ZERO_INIT float maxVelocity[XYZ_AXIS_COUNT];
static FAST_RAM_ZERO_INIT float feedForwardTransition;
static FAST_RAM_ZERO_INIT float levelGain, horizonGain, horizonTransition, horizonCutoffDegrees, horizonFactorRatio;
static FAST_RAM_ZERO_INIT float ITermWindupPointInv;
static FAST_RAM_ZERO_INIT uint8_t horizonTiltExpertMode;
static FAST_RAM_ZERO_INIT timeDelta_t crashTimeLimitUs;
static FAST_RAM_ZERO_INIT timeDelta_t crashTimeDelayUs;
static FAST_RAM_ZERO_INIT int32_t crashRecoveryAngleDeciDegrees;
static FAST_RAM_ZERO_INIT float crashRecoveryRate;
static FAST_RAM_ZERO_INIT float crashDtermThreshold;
static FAST_RAM_ZERO_INIT float crashGyroThreshold;
static FAST_RAM_ZERO_INIT float crashSetpointThreshold;
static FAST_RAM_ZERO_INIT float crashLimitYaw;
static FAST_RAM_ZERO_INIT float itermLimit;
#if defined(USE_THROTTLE_BOOST)
FAST_RAM_ZERO_INIT float throttleBoost;
pt1Filter_t throttleLpf;
#endif
static FAST_RAM_ZERO_INIT bool itermRotation;

#if defined(USE_SMART_FEEDFORWARD)
static FAST_RAM_ZERO_INIT bool smartFeedforward;
#endif
#if defined(USE_ABSOLUTE_CONTROL)
static FAST_RAM_ZERO_INIT float axisError[XYZ_AXIS_COUNT];
static FAST_RAM_ZERO_INIT float acGain;
static FAST_RAM_ZERO_INIT float acLimit;
static FAST_RAM_ZERO_INIT float acErrorLimit;
#endif

void pidResetITerm(void)
{
    for (int axis = 0; axis < 3; axis++) {
        pidData[axis].I = 0.0f;
#if defined(USE_ABSOLUTE_CONTROL)
        axisError[axis] = 0.0f;
#endif
    }
}

#ifdef USE_ACRO_TRAINER
static FAST_RAM_ZERO_INIT float acroTrainerAngleLimit;
static FAST_RAM_ZERO_INIT float acroTrainerLookaheadTime;
static FAST_RAM_ZERO_INIT uint8_t acroTrainerDebugAxis;
static FAST_RAM_ZERO_INIT bool acroTrainerActive;
static FAST_RAM_ZERO_INIT int acroTrainerAxisState[2];  // only need roll and pitch
static FAST_RAM_ZERO_INIT float acroTrainerGain;
#endif // USE_ACRO_TRAINER

void pidUpdateAntiGravityThrottleFilter(float throttle)
{
    if (antiGravityMode == ANTI_GRAVITY_SMOOTH) {
        antiGravityThrottleHpf = throttle - pt1FilterApply(&antiGravityThrottleLpf, throttle);
    }
}

void pidInitConfig(const pidProfile_t *pidProfile)
{
    if (pidProfile->feedForwardTransition == 0) {
        feedForwardTransition = 0;
    } else {
        feedForwardTransition = 100.0f / pidProfile->feedForwardTransition;
    }
    for (int axis = FD_ROLL; axis <= FD_YAW; axis++) {
        pidCoefficient[axis].Kp = PTERM_SCALE * pidProfile->pid[axis].P;
        pidCoefficient[axis].Ki = ITERM_SCALE * pidProfile->pid[axis].I;
        pidCoefficient[axis].Kd = DTERM_SCALE * pidProfile->pid[axis].D;
        pidCoefficient[axis].Kf = FEEDFORWARD_SCALE * (pidProfile->pid[axis].F / 100.0f);
    }

    levelGain = pidProfile->pid[PID_LEVEL].P / 10.0f;
    horizonGain = pidProfile->pid[PID_LEVEL].I / 10.0f;
    horizonTransition = (float)pidProfile->pid[PID_LEVEL].D;
    horizonTiltExpertMode = pidProfile->racemode_horizon;
    horizonCutoffDegrees = constrainf((pidProfile->racemode_tilt_effect) * 1.0f, 0, 180);  //  horizon_tilt_effect
    horizonFactorRatio = (100 - pidProfile->racemode_tilt_effect) * 0.01f;
    maxVelocity[FD_ROLL] = maxVelocity[FD_PITCH] = pidProfile->rateAccelLimit * 100 * dT;
    maxVelocity[FD_YAW] = pidProfile->yawRateAccelLimit * 100 * dT;
    const float ITermWindupPoint = (float)pidProfile->itermWindupPointPercent / 100.0f;
    ITermWindupPointInv = 1.0f / (1.0f - ITermWindupPoint);
    itermAcceleratorGain = pidProfile->itermAcceleratorGain;
    crashTimeLimitUs = pidProfile->crash_time * 1000;
    crashTimeDelayUs = pidProfile->crash_delay * 1000;
    crashRecoveryAngleDeciDegrees = pidProfile->crash_recovery_angle * 10;
    crashRecoveryRate = pidProfile->crash_recovery_rate;
    crashGyroThreshold = pidProfile->crash_gthreshold;
    crashDtermThreshold = pidProfile->crash_dthreshold;
    crashSetpointThreshold = pidProfile->crash_setpoint_threshold;
    crashLimitYaw = pidProfile->crash_limit_yaw;
    itermLimit = pidProfile->itermLimit;
#if defined(USE_THROTTLE_BOOST)
    throttleBoost = pidProfile->throttle_boost * 0.1f;
#endif
    itermRotation = pidProfile->iterm_rotation;
    antiGravityMode = pidProfile->antiGravityMode;
    
    // Calculate the anti-gravity value that will trigger the OSD display.
    // For classic AG it's either 1.0 for off and > 1.0 for on.
    // For the new AG it's a continuous floating value so we want to trigger the OSD
    // display when it exceeds 25% of its possible range. This gives a useful indication
    // of AG activity without excessive display.
    antiGravityOsdCutoff = 1.0f;
    if (antiGravityMode == ANTI_GRAVITY_SMOOTH) {
        antiGravityOsdCutoff += ((itermAcceleratorGain - 1000) / 1000.0f) * 0.25f;
    }

#if defined(USE_SMART_FEEDFORWARD)
    smartFeedforward = pidProfile->smart_feedforward;
#endif
#if defined(USE_ITERM_RELAX)
    itermRelax = pidProfile->iterm_relax;
    itermRelaxType = pidProfile->iterm_relax_type;
    itermRelaxCutoff = pidProfile->iterm_relax_cutoff;
#endif

#ifdef USE_ACRO_TRAINER
    acroTrainerAngleLimit = pidProfile->acro_trainer_angle_limit;
    acroTrainerLookaheadTime = (float)pidProfile->acro_trainer_lookahead_ms / 1000.0f;
    acroTrainerDebugAxis = pidProfile->acro_trainer_debug_axis;
    acroTrainerGain = (float)pidProfile->acro_trainer_gain / 10.0f;
#endif // USE_ACRO_TRAINER

#if defined(USE_ABSOLUTE_CONTROL)
    acGain = (float)pidProfile->abs_control_gain;
    acLimit = (float)pidProfile->abs_control_limit;
    acErrorLimit = (float)pidProfile->abs_control_error_limit;
#endif
}

void pidInit(const pidProfile_t *pidProfile)
{
    pidSetTargetLooptime(gyro.targetLooptime * pidConfig()->pid_process_denom); // Initialize pid looptime
    pidInitFilters(pidProfile);
    pidInitConfig(pidProfile);
}

#ifdef USE_ACRO_TRAINER
void pidAcroTrainerInit(void)
{
    acroTrainerAxisState[FD_ROLL] = 0;
    acroTrainerAxisState[FD_PITCH] = 0;
}
#endif // USE_ACRO_TRAINER

void pidCopyProfile(uint8_t dstPidProfileIndex, uint8_t srcPidProfileIndex)
{
    if ((dstPidProfileIndex < MAX_PROFILE_COUNT-1 && srcPidProfileIndex < MAX_PROFILE_COUNT-1)
        && dstPidProfileIndex != srcPidProfileIndex
    ) {
        memcpy(pidProfilesMutable(dstPidProfileIndex), pidProfilesMutable(srcPidProfileIndex), sizeof(pidProfile_t));
    }
}


// calculates strength of RACEMODEhoriozon leveling and the strength and position range of RACEMODEangle leveling beyond levelAngleLimit; 0 = none, 1.0 = most leveling
static float calcHorizonLevelStrength(const pidProfile_t *pidProfile)
{
    float horizonLevelStrength;
    // 0 at level, 90 at vertical, 180 at inverted (degrees):
    const float currentInclination = MAX(ABS(attitude.values.roll), ABS(attitude.values.pitch)) / 10.0f;
    // Used as a factor in the numerator of inclinationLevelRatio - this will cause the entry point of the fade of leveling strength to be adjustable via horizon transition in configurator for RACEMODEhorizon
    const float racemodeHorizonTransitionFactor = horizonCutoffDegrees/(horizonCutoffDegrees-horizonTransition);
    // Used as a factor in the numerator of inclinationLevelRatio - this will cause the fade of leveling strength to start at levelAngleLimit for RACEMODEangle
    const float racemodeAngleTransitionFactor = horizonCutoffDegrees/(horizonCutoffDegrees-(pidProfile->levelAngleLimit));

    // horizonTiltExpertMode:  0 = RACEMODEangle - ANGLE LIMIT BEHAVIOUR ON ROLL AXIS
    //                         1 = RACEMODEhoriozon - HORIZON TYPE BEHAVIOUR ON ROLL AXIS

    if (horizonTiltExpertMode) { //determines the leveling strength of RACEMODEhoriozon

        if (horizonCutoffDegrees > 0 && horizonTransition < horizonCutoffDegrees) { //if racemode_tilt_effect>0 and if horizonTransition<racemode_tilt_effect

		//causes leveling to fade from horizonTransition angle to horizonCutoffDegrees	where leveling goes to zero
        	const float inclinationLevelRatio = constrainf(((horizonCutoffDegrees-currentInclination)*racemodeHorizonTransitionFactor) / horizonCutoffDegrees, 0, 1);
       		// apply inclination ratio to horizonLevelStrength which lowers leveling to zero as a function of angle and regardless of stick position
        	horizonLevelStrength = inclinationLevelRatio;
        } else  { // if racemode_tilt_effect = 0 or horizonTransition>racemode_tilt_effect means no leveling
        	horizonLevelStrength = 0;
        }

    } else { // racemode_horizon = 0  determines the leveling strength and moves the leveling region of RACEMODEangle to the edge of levelAngleLimit

        if (horizonCutoffDegrees > 0) { //racemode_tilt_effect>0
		// //causes leveling to fade from edge od max angle limit to horizonCutoffDegrees leveling goes to zero
        	const float inclinationLevelRatio = constrainf(((horizonCutoffDegrees-currentInclination)*racemodeAngleTransitionFactor) / horizonCutoffDegrees, 0, 1);
        	horizonLevelStrength = inclinationLevelRatio;
        } else  { // if racemode_tilt_effect = 0 means no transition of leveling after max angle and into acro behaviour
        	horizonLevelStrength = 0;
        }
    }
return constrainf(horizonLevelStrength, 0, 1);
}


static float pidLevel(int axis, const pidProfile_t *pidProfile, const rollAndPitchTrims_t *angleTrim, float currentPidSetpoint) {
    // calculate error angle and limit the angle to the max inclination
    // rcDeflection is in range [-1.0, 1.0]
    float angle = pidProfile->levelAngleLimit * getRcDeflection(axis);
#ifdef USE_GPS_RESCUE
    angle += gpsRescueAngle[axis] / 100; // ANGLE IS IN CENTIDEGREES
#endif
    angle = constrainf(angle, -pidProfile->levelAngleLimit, pidProfile->levelAngleLimit);
    const float errorAngle = angle - ((attitude.raw[axis] - angleTrim->raw[axis]) / 10.0f);
    if (FLIGHT_MODE(ANGLE_MODE) || FLIGHT_MODE(GPS_RESCUE_MODE)) {
        // ANGLE mode - control is angle based
        currentPidSetpoint = errorAngle * levelGain;
    } else { // HORIZON hacked into 2 types of RACEMODE  - Expert Mode On is RACEMODEhoriozon or Off is RACEMODEangle
        const float horizonLevelStrength = calcHorizonLevelStrength(pidProfile);
		const float racemodeInclination = MAX(ABS(attitude.values.roll), ABS(attitude.values.pitch)) / 10.0f;
		if (horizonTiltExpertMode) {//  horizon type racemode behaviour without a level limit - horizonTiltExpertMode is ON
			currentPidSetpoint = (((currentPidSetpoint * (1 - horizonLevelStrength)) + currentPidSetpoint) / 2) + (errorAngle * horizonGain * horizonLevelStrength);
		}else{  //angle limit type racemode behaviour  - horizonTiltExpertMode is OFF
			// if current angle is less than max angle limit
			if (racemodeInclination < (pidProfile->levelAngleLimit)) {
			//  This should make roll stick behave like it does in angle mode constraining stick input to max angle just like angle mode
			currentPidSetpoint = errorAngle * horizonGain;
			}else{
			//  modified horizon expert mode behaviour beyond max angle limit for roll axis that is only reachable by pitching to inverted or returning from inverted via roll axis
			currentPidSetpoint = (((currentPidSetpoint * (1 - horizonLevelStrength)) + currentPidSetpoint) / 2) + (errorAngle * horizonGain * horizonLevelStrength);
			}
		}
    }
    return currentPidSetpoint;
}

static float accelerationLimit(int axis, float currentPidSetpoint)
{
    static float previousSetpoint[XYZ_AXIS_COUNT];
    const float currentVelocity = currentPidSetpoint - previousSetpoint[axis];

    if (ABS(currentVelocity) > maxVelocity[axis]) {
        currentPidSetpoint = (currentVelocity > 0) ? previousSetpoint[axis] + maxVelocity[axis] : previousSetpoint[axis] - maxVelocity[axis];
    }

    previousSetpoint[axis] = currentPidSetpoint;
    return currentPidSetpoint;
}

static timeUs_t crashDetectedAtUs;

static void handleCrashRecovery(
    const pidCrashRecovery_e crash_recovery, const rollAndPitchTrims_t *angleTrim,
    const int axis, const timeUs_t currentTimeUs, const float gyroRate, float *currentPidSetpoint, float *errorRate)
{
    if (inCrashRecoveryMode && cmpTimeUs(currentTimeUs, crashDetectedAtUs) > crashTimeDelayUs) {
        if (crash_recovery == PID_CRASH_RECOVERY_BEEP) {
            BEEP_ON;
        }
        if (axis == FD_YAW) {
            *errorRate = constrainf(*errorRate, -crashLimitYaw, crashLimitYaw);
        } else {
            // on roll and pitch axes calculate currentPidSetpoint and errorRate to level the aircraft to recover from crash
            if (sensors(SENSOR_ACC)) {
                // errorAngle is deviation from horizontal
                const float errorAngle =  -(attitude.raw[axis] - angleTrim->raw[axis]) / 10.0f;
                *currentPidSetpoint = errorAngle * levelGain;
                *errorRate = *currentPidSetpoint - gyroRate;
            }
        }
        // reset ITerm, since accumulated error before crash is now meaningless
        // and ITerm windup during crash recovery can be extreme, especially on yaw axis
        pidData[axis].I = 0.0f;
        if (cmpTimeUs(currentTimeUs, crashDetectedAtUs) > crashTimeLimitUs
            || (getMotorMixRange() < 1.0f
                   && ABS(gyro.gyroADCf[FD_ROLL]) < crashRecoveryRate
                   && ABS(gyro.gyroADCf[FD_PITCH]) < crashRecoveryRate
                   && ABS(gyro.gyroADCf[FD_YAW]) < crashRecoveryRate)) {
            if (sensors(SENSOR_ACC)) {
                // check aircraft nearly level
                if (ABS(attitude.raw[FD_ROLL] - angleTrim->raw[FD_ROLL]) < crashRecoveryAngleDeciDegrees
                   && ABS(attitude.raw[FD_PITCH] - angleTrim->raw[FD_PITCH]) < crashRecoveryAngleDeciDegrees) {
                    inCrashRecoveryMode = false;
                    BEEP_OFF;
                }
            } else {
                inCrashRecoveryMode = false;
                BEEP_OFF;
            }
        }
    }
}

static void detectAndSetCrashRecovery(
    const pidCrashRecovery_e crash_recovery, const int axis,
    const timeUs_t currentTimeUs, const float delta, const float errorRate)
{
    // if crash recovery is on and accelerometer enabled and there is no gyro overflow, then check for a crash
    // no point in trying to recover if the crash is so severe that the gyro overflows
    if ((crash_recovery || FLIGHT_MODE(GPS_RESCUE_MODE)) && !gyroOverflowDetected()) {
        if (ARMING_FLAG(ARMED)) {
            if (getMotorMixRange() >= 1.0f && !inCrashRecoveryMode
                && ABS(delta) > crashDtermThreshold
                && ABS(errorRate) > crashGyroThreshold
                && ABS(getSetpointRate(axis)) < crashSetpointThreshold) {
                inCrashRecoveryMode = true;
                crashDetectedAtUs = currentTimeUs;
            }
            if (inCrashRecoveryMode && cmpTimeUs(currentTimeUs, crashDetectedAtUs) < crashTimeDelayUs && (ABS(errorRate) < crashGyroThreshold
                || ABS(getSetpointRate(axis)) > crashSetpointThreshold)) {
                inCrashRecoveryMode = false;
                BEEP_OFF;
            }
        } else if (inCrashRecoveryMode) {
            inCrashRecoveryMode = false;
            BEEP_OFF;
        }
    }
}

static void rotateVector(float v[XYZ_AXIS_COUNT], float rotation[XYZ_AXIS_COUNT])
{
    // rotate v around rotation vector rotation
    // rotation in radians, all elements must be small
    for (int i = 0; i < XYZ_AXIS_COUNT; i++) {
        int i_1 = (i + 1) % 3;
        int i_2 = (i + 2) % 3;
        float newV = v[i_1] + v[i_2] * rotation[i];
        v[i_2] -= v[i_1] * rotation[i];
        v[i_1] = newV;
    }
}

static void rotateITermAndAxisError()
{
    if (itermRotation
#if defined(USE_ABSOLUTE_CONTROL)
        || acGain > 0
#endif
        ) {
        const float gyroToAngle = dT * RAD;
        float rotationRads[XYZ_AXIS_COUNT];
        for (int i = FD_ROLL; i <= FD_YAW; i++) {
            rotationRads[i] = gyro.gyroADCf[i] * gyroToAngle;
        }
#if defined(USE_ABSOLUTE_CONTROL)
        if (acGain > 0) {
            rotateVector(axisError, rotationRads);
        }
#endif
        if (itermRotation) {
            float v[XYZ_AXIS_COUNT];
            for (int i = 0; i < XYZ_AXIS_COUNT; i++) {
                v[i] = pidData[i].I;
            }
            rotateVector(v, rotationRads );
            for (int i = 0; i < XYZ_AXIS_COUNT; i++) {
                pidData[i].I = v[i];
            }
        }
    }
}

#ifdef USE_ACRO_TRAINER

int acroTrainerSign(float x)
{
    return x > 0 ? 1 : -1;
}

// Acro Trainer - Manipulate the setPoint to limit axis angle while in acro mode
// There are three states:
// 1. Current angle has exceeded limit
//    Apply correction to return to limit (similar to pidLevel)
// 2. Future overflow has been projected based on current angle and gyro rate
//    Manage the setPoint to control the gyro rate as the actual angle  approaches the limit (try to prevent overshoot)
// 3. If no potential overflow is detected, then return the original setPoint

// Use the FAST_CODE_NOINLINE directive to avoid this code from being inlined into ITCM RAM. We accept the
// performance decrease when Acro Trainer mode is active under the assumption that user is unlikely to be
// expecting ultimate flight performance at very high loop rates when in this mode.
static FAST_CODE_NOINLINE float applyAcroTrainer(int axis, const rollAndPitchTrims_t *angleTrim, float setPoint)
{
    float ret = setPoint;

    if (!FLIGHT_MODE(ANGLE_MODE) && !FLIGHT_MODE(HORIZON_MODE) && !FLIGHT_MODE(GPS_RESCUE_MODE)) {
        bool resetIterm = false;
        float projectedAngle = 0;
        const int setpointSign = acroTrainerSign(setPoint);
        const float currentAngle = (attitude.raw[axis] - angleTrim->raw[axis]) / 10.0f;
        const int angleSign = acroTrainerSign(currentAngle);

        if ((acroTrainerAxisState[axis] != 0) && (acroTrainerAxisState[axis] != setpointSign)) {  // stick has reversed - stop limiting
            acroTrainerAxisState[axis] = 0;
        }

        // Limit and correct the angle when it exceeds the limit
        if ((fabsf(currentAngle) > acroTrainerAngleLimit) && (acroTrainerAxisState[axis] == 0)) {
            if (angleSign == setpointSign) {
                acroTrainerAxisState[axis] = angleSign;
                resetIterm = true;
            }
        }

        if (acroTrainerAxisState[axis] != 0) {
            ret = constrainf(((acroTrainerAngleLimit * angleSign) - currentAngle) * acroTrainerGain, -ACRO_TRAINER_SETPOINT_LIMIT, ACRO_TRAINER_SETPOINT_LIMIT);
        } else {

        // Not currently over the limit so project the angle based on current angle and
        // gyro angular rate using a sliding window based on gyro rate (faster rotation means larger window.
        // If the projected angle exceeds the limit then apply limiting to minimize overshoot.
            // Calculate the lookahead window by scaling proportionally with gyro rate from 0-500dps
            float checkInterval = constrainf(fabsf(gyro.gyroADCf[axis]) / ACRO_TRAINER_LOOKAHEAD_RATE_LIMIT, 0.0f, 1.0f) * acroTrainerLookaheadTime;
            projectedAngle = (gyro.gyroADCf[axis] * checkInterval) + currentAngle;
            const int projectedAngleSign = acroTrainerSign(projectedAngle);
            if ((fabsf(projectedAngle) > acroTrainerAngleLimit) && (projectedAngleSign == setpointSign)) {
                ret = ((acroTrainerAngleLimit * projectedAngleSign) - projectedAngle) * acroTrainerGain;
                resetIterm = true;
            }
        }

        if (resetIterm) {
            pidData[axis].I = 0;
        }

        if (axis == acroTrainerDebugAxis) {
            DEBUG_SET(DEBUG_ACRO_TRAINER, 0, lrintf(currentAngle * 10.0f));
            DEBUG_SET(DEBUG_ACRO_TRAINER, 1, acroTrainerAxisState[axis]);
            DEBUG_SET(DEBUG_ACRO_TRAINER, 2, lrintf(ret));
            DEBUG_SET(DEBUG_ACRO_TRAINER, 3, lrintf(projectedAngle * 10.0f));
        }
    }

    return ret;
}
#endif // USE_ACRO_TRAINER

#ifdef USE_RC_SMOOTHING_FILTER
float FAST_CODE applyRcSmoothingDerivativeFilter(int axis, float pidSetpointDelta)
{
    float ret = pidSetpointDelta;
    if (axis == rcSmoothingDebugAxis) {
        DEBUG_SET(DEBUG_RC_SMOOTHING, 1, lrintf(pidSetpointDelta * 100.0f));
    }
    if (setpointDerivativeLpfInitialized) {
        switch (rcSmoothingFilterType) {
            case RC_SMOOTHING_DERIVATIVE_PT1:
                ret = pt1FilterApply(&setpointDerivativePt1[axis], pidSetpointDelta);
                break;
            case RC_SMOOTHING_DERIVATIVE_BIQUAD:
                ret = biquadFilterApplyDF1(&setpointDerivativeBiquad[axis], pidSetpointDelta);
                break;
        }
        if (axis == rcSmoothingDebugAxis) {
            DEBUG_SET(DEBUG_RC_SMOOTHING, 2, lrintf(ret * 100.0f));
        }
    }
    return ret;
}
#endif // USE_RC_SMOOTHING_FILTER

#ifdef USE_SMART_FEEDFORWARD
void FAST_CODE applySmartFeedforward(int axis)
{
    if (smartFeedforward) {
        if (pidData[axis].P * pidData[axis].F > 0) {
            if (ABS(pidData[axis].F) > ABS(pidData[axis].P)) {
                pidData[axis].P = 0;
            } else {
                pidData[axis].F = 0;
            }
        }
    }
}
#endif // USE_SMART_FEEDFORWARD

// Betaflight pid controller, which will be maintained in the future with additional features specialised for current (mini) multirotor usage.
// Based on 2DOF reference design (matlab)
void FAST_CODE pidController(const pidProfile_t *pidProfile, const rollAndPitchTrims_t *angleTrim, timeUs_t currentTimeUs)
{
    static float previousGyroRateDterm[XYZ_AXIS_COUNT];
    static float previousPidSetpoint[XYZ_AXIS_COUNT];

    const float tpaFactor = getThrottlePIDAttenuation();
    const float motorMixRange = getMotorMixRange();

#ifdef USE_YAW_SPIN_RECOVERY
    const bool yawSpinActive = gyroYawSpinDetected();
#endif

    // Dynamic i component,
    if ((antiGravityMode == ANTI_GRAVITY_SMOOTH) && antiGravityEnabled) {
        itermAccelerator = 1 + fabsf(antiGravityThrottleHpf) * 0.01f * (itermAcceleratorGain - 1000);
        DEBUG_SET(DEBUG_ANTI_GRAVITY, 1, lrintf(antiGravityThrottleHpf * 1000));
    }
    DEBUG_SET(DEBUG_ANTI_GRAVITY, 0, lrintf(itermAccelerator * 1000));

    // gradually scale back integration when above windup point
    const float dynCi = constrainf((1.0f - motorMixRange) * ITermWindupPointInv, 0.0f, 1.0f)
        * dT * itermAccelerator;

    // Precalculate gyro deta for D-term here, this allows loop unrolling
    float gyroRateDterm[XYZ_AXIS_COUNT];
    for (int axis = FD_ROLL; axis <= FD_YAW; ++axis) {
        gyroRateDterm[axis] = dtermNotchApplyFn((filter_t *) &dtermNotch[axis], gyro.gyroADCf[axis]);
        gyroRateDterm[axis] = dtermLowpassApplyFn((filter_t *) &dtermLowpass[axis], gyroRateDterm[axis]);
        gyroRateDterm[axis] = dtermLowpass2ApplyFn((filter_t *) &dtermLowpass2[axis], gyroRateDterm[axis]);
    }

    rotateITermAndAxisError();

    // ----------PID controller----------
    for (int axis = FD_ROLL; axis <= FD_YAW; ++axis) {

        float currentPidSetpoint = getSetpointRate(axis);
        if (maxVelocity[axis]) {
            currentPidSetpoint = accelerationLimit(axis, currentPidSetpoint);
        }
        // Yaw control is GYRO based, direct sticks control is applied to rate PID
<<<<<<< HEAD

// Seperate horizon hacked to racemode and angle so ignoring pitch axis on racemode doesnt break angle mode
if ((FLIGHT_MODE(HORIZON_MODE)) && ((axis != YAW)&&(axis !=PITCH))) {
          currentPidSetpoint = pidLevel(axis, pidProfile, angleTrim, currentPidSetpoint);
}
        if ((FLIGHT_MODE(ANGLE_MODE) || FLIGHT_MODE(GPS_RESCUE_MODE)) && axis != YAW) {
=======
        if ((FLIGHT_MODE(ANGLE_MODE) || FLIGHT_MODE(HORIZON_MODE) || FLIGHT_MODE(GPS_RESCUE_MODE)) && axis != FD_YAW) {
>>>>>>> 18108231
            currentPidSetpoint = pidLevel(axis, pidProfile, angleTrim, currentPidSetpoint);
        }

#ifdef USE_ACRO_TRAINER
        if ((axis != FD_YAW) && acroTrainerActive && !inCrashRecoveryMode) {
            currentPidSetpoint = applyAcroTrainer(axis, angleTrim, currentPidSetpoint);
        }
#endif // USE_ACRO_TRAINER

        // Handle yaw spin recovery - zero the setpoint on yaw to aid in recovery
        // It's not necessary to zero the set points for R/P because the PIDs will be zeroed below
#ifdef USE_YAW_SPIN_RECOVERY
        if ((axis == FD_YAW) && yawSpinActive) {
            currentPidSetpoint = 0.0f;
        }
#endif // USE_YAW_SPIN_RECOVERY

        // -----calculate error rate
        const float gyroRate = gyro.gyroADCf[axis]; // Process variable from gyro output in deg/sec
        float errorRate = currentPidSetpoint - gyroRate; // r - y
        handleCrashRecovery(
            pidProfile->crash_recovery, angleTrim, axis, currentTimeUs, gyroRate,
            &currentPidSetpoint, &errorRate);

#ifdef USE_ABSOLUTE_CONTROL
        float acCorrection = 0;
        float acErrorRate;
<<<<<<< HEAD
#endif
        float itermErrorRate = 0.0f;
=======
#endif        

        const float ITerm = pidData[axis].I;
        float itermErrorRate = errorRate;
>>>>>>> 18108231

#if defined(USE_ITERM_RELAX)
        if (itermRelax && (axis < FD_YAW || itermRelax == ITERM_RELAX_RPY || itermRelax == ITERM_RELAX_RPY_INC)) {
            const float setpointLpf = pt1FilterApply(&windupLpf[axis], currentPidSetpoint);
            const float setpointHpf = fabsf(currentPidSetpoint - setpointLpf);
            const float itermRelaxFactor = 1 - setpointHpf / ITERM_RELAX_SETPOINT_THRESHOLD;

            const bool isDecreasingI = ((ITerm > 0) && (itermErrorRate < 0)) || ((ITerm < 0) && (itermErrorRate > 0));
            if ((itermRelax >= ITERM_RELAX_RP_INC) && isDecreasingI) {
                // Do Nothing, use the precalculed itermErrorRate
            } else if (itermRelaxType == ITERM_RELAX_SETPOINT && setpointHpf < ITERM_RELAX_SETPOINT_THRESHOLD) {
                itermErrorRate *= itermRelaxFactor;
            } else if (itermRelaxType == ITERM_RELAX_GYRO ) {
                itermErrorRate = fapplyDeadband(setpointLpf - gyroRate, setpointHpf);
            } else {
                itermErrorRate = 0.0f;
            }

            if (axis == FD_ROLL) {
                DEBUG_SET(DEBUG_ITERM_RELAX, 0, lrintf(setpointHpf));
                DEBUG_SET(DEBUG_ITERM_RELAX, 1, lrintf(itermRelaxFactor * 100.0f));
                DEBUG_SET(DEBUG_ITERM_RELAX, 2, lrintf(itermErrorRate));
            }

#if defined(USE_ABSOLUTE_CONTROL)
            const float gmaxac = setpointLpf + 2 * setpointHpf;
            const float gminac = setpointLpf - 2 * setpointHpf;
            if (gyroRate >= gminac && gyroRate <= gmaxac) {
                float acErrorRate1 = gmaxac - gyroRate;
                float acErrorRate2 = gminac - gyroRate;
                if (acErrorRate1 * axisError[axis] < 0) {
                    acErrorRate = acErrorRate1;
                } else {
                    acErrorRate = acErrorRate2;
                }
                if (fabsf(acErrorRate * dT) > fabsf(axisError[axis]) ) {
                    acErrorRate = -axisError[axis] / dT;
                }
            } else {
                acErrorRate = (gyroRate > gmaxac ? gmaxac : gminac ) - gyroRate;
            }
#endif // USE_ABSOLUTE_CONTROL
        } else
#endif // USE_ITERM_RELAX
        {
#if defined(USE_ABSOLUTE_CONTROL)
            acErrorRate = itermErrorRate;
#endif // USE_ABSOLUTE_CONTROL
        }

#if defined(USE_ABSOLUTE_CONTROL)
        if (acGain > 0 && isAirmodeActivated()) {
            axisError[axis] = constrainf(axisError[axis] + acErrorRate * dT, -acErrorLimit, acErrorLimit);
            acCorrection = constrainf(axisError[axis] * acGain, -acLimit, acLimit);
            currentPidSetpoint += acCorrection;
            itermErrorRate += acCorrection;
            if (axis == FD_ROLL) {
                DEBUG_SET(DEBUG_ITERM_RELAX, 3, lrintf(axisError[axis] * 10));
            }
        }
#endif

        // --------low-level gyro-based PID based on 2DOF PID controller. ----------
        // 2-DOF PID controller with optional filter on derivative term.
        // b = 1 and only c (feedforward weight) can be tuned (amount derivative on measurement or error).

        // -----calculate P component and add Dynamic Part based on stick input
        pidData[axis].P = pidCoefficient[axis].Kp * errorRate * tpaFactor;
        if (axis == FD_YAW) {
            pidData[axis].P = ptermYawLowpassApplyFn((filter_t *) &ptermYawLowpass, pidData[axis].P);
        }

        // -----calculate I component
        const float ITermNew = constrainf(ITerm + pidCoefficient[axis].Ki * itermErrorRate * dynCi, -itermLimit, itermLimit);
        const bool outputSaturated = mixerIsOutputSaturated(axis, errorRate);
        if (outputSaturated == false || ABS(ITermNew) < ABS(ITerm)) {
            // Only increase ITerm if output is not saturated
            pidData[axis].I = ITermNew;
        }

        // -----calculate D component
        if (pidCoefficient[axis].Kd > 0) {

            // Divide rate change by dT to get differential (ie dr/dt).
            // dT is fixed and calculated from the target PID loop time
            // This is done to avoid DTerm spikes that occur with dynamically
            // calculated deltaT whenever another task causes the PID
            // loop execution to be delayed.
            const float delta =
                - (gyroRateDterm[axis] - previousGyroRateDterm[axis]) * pidFrequency;

            detectAndSetCrashRecovery(pidProfile->crash_recovery, axis, currentTimeUs, delta, errorRate);

            pidData[axis].D = pidCoefficient[axis].Kd * delta * tpaFactor;
        } else {
            pidData[axis].D = 0;
        }
        previousGyroRateDterm[axis] = gyroRateDterm[axis];

        // -----calculate feedforward component
        
        // Only enable feedforward for rate mode
        const float feedforwardGain = flightModeFlags ? 0.0f : pidCoefficient[axis].Kf;
        
        if (feedforwardGain > 0) {

            // no transition if feedForwardTransition == 0
            float transition = feedForwardTransition > 0 ? MIN(1.f, getRcDeflectionAbs(axis) * feedForwardTransition) : 1;

            float pidSetpointDelta = currentPidSetpoint - previousPidSetpoint[axis];

#ifdef USE_RC_SMOOTHING_FILTER
            pidSetpointDelta = applyRcSmoothingDerivativeFilter(axis, pidSetpointDelta);
#endif // USE_RC_SMOOTHING_FILTER

            pidData[axis].F = feedforwardGain * transition * pidSetpointDelta * pidFrequency;

#if defined(USE_SMART_FEEDFORWARD)
            applySmartFeedforward(axis);
#endif
        } else {
            pidData[axis].F = 0;
        }
        previousPidSetpoint[axis] = currentPidSetpoint;

#ifdef USE_YAW_SPIN_RECOVERY
<<<<<<< HEAD
            if (yawSpinActive)  {
                // zero PIDs on pitch and roll leaving yaw P to correct spin
=======
        if (yawSpinActive) {
            pidData[axis].I = 0;  // in yaw spin always disable I
            if (axis <= FD_PITCH)  {
                // zero PIDs on pitch and roll leaving yaw P to correct spin 
>>>>>>> 18108231
                pidData[axis].P = 0;
                pidData[axis].D = 0;
                pidData[axis].F = 0;
            }
        }
<<<<<<< HEAD
    }

    // calculating the PID sum
    pidData[FD_ROLL].Sum = pidData[FD_ROLL].P + pidData[FD_ROLL].I + pidData[FD_ROLL].D;
    pidData[FD_PITCH].Sum = pidData[FD_PITCH].P + pidData[FD_PITCH].I + pidData[FD_PITCH].D;

#ifdef USE_YAW_SPIN_RECOVERY
    if (yawSpinActive) {
    // yaw P alone to correct spin
        pidData[FD_YAW].I = 0;
    }
=======
>>>>>>> 18108231
#endif // USE_YAW_SPIN_RECOVERY

        // calculating the PID sum
        pidData[axis].Sum = pidData[axis].P + pidData[axis].I + pidData[axis].D + pidData[axis].F;
    }

    // Disable PID control if at zero throttle or if gyro overflow detected
    // This may look very innefficient, but it is done on purpose to always show real CPU usage as in flight
    if (!pidStabilisationEnabled || gyroOverflowDetected()) {
        for (int axis = FD_ROLL; axis <= FD_YAW; ++axis) {
            pidData[axis].P = 0;
            pidData[axis].I = 0;
            pidData[axis].D = 0;
            pidData[axis].F = 0;

            pidData[axis].Sum = 0;
        }
    }
}

bool crashRecoveryModeActive(void)
{
    return inCrashRecoveryMode;
}

#ifdef USE_ACRO_TRAINER
void pidSetAcroTrainerState(bool newState)
{
    if (acroTrainerActive != newState) {
        if (newState) {
            pidAcroTrainerInit();
        }
        acroTrainerActive = newState;
    }
}
#endif // USE_ACRO_TRAINER

void pidSetAntiGravityState(bool newState)
{
    if (newState != antiGravityEnabled) {
        // reset the accelerator on state changes
        itermAccelerator = 1.0f;
    }
    antiGravityEnabled = newState;
}

bool pidAntiGravityEnabled(void)
{
    return antiGravityEnabled;
}<|MERGE_RESOLUTION|>--- conflicted
+++ resolved
@@ -117,24 +117,11 @@
 {
     RESET_CONFIG(pidProfile_t, pidProfile,
         .pid = {
-<<<<<<< HEAD
-            [PID_ROLL] =  { 46, 45, 25 },
-            [PID_PITCH] = { 50, 50, 27 },
-            [PID_YAW] =   { 65, 45, 0 },
-            [PID_ALT] =   { 50, 0, 0 },
-            [PID_POS] =   { 15, 0, 0 },     // POSHOLD_P * 100, POSHOLD_I * 100,
-            [PID_POSR] =  { 34, 14, 53 },   // POSHOLD_RATE_P * 10, POSHOLD_RATE_I * 100, POSHOLD_RATE_D * 1000,
-            [PID_NAVR] =  { 25, 33, 83 },   // NAV_P * 10, NAV_I * 100, NAV_D * 1000
-            [PID_LEVEL] = { 50, 50, 0 },
-            [PID_MAG] =   { 40, 0, 0 },
-            [PID_VEL] =   { 55, 55, 75 }
-=======
             [PID_ROLL] =  { 46, 45, 25, 60 },
             [PID_PITCH] = { 50, 50, 27, 60 },
             [PID_YAW] =   { 65, 45, 0 , 60 },
-            [PID_LEVEL] = { 50, 50, 75, 0 },
+            [PID_LEVEL] = { 50, 50, 0, 0 },
             [PID_MAG] =   { 40, 0, 0, 0 },
->>>>>>> 18108231
         },
 
         .pidSumLimit = PIDSUM_LIMIT,
@@ -148,14 +135,8 @@
         .itermWindupPointPercent = 40,
         .vbatPidCompensation = 0,
         .pidAtMinThrottle = PID_STABILISATION_ON,
-<<<<<<< HEAD
         .levelAngleLimit = 65,
-        .setpointRelaxRatio = 0,
-        .dtermSetpointWeight = 60,
-=======
-        .levelAngleLimit = 55,
         .feedForwardTransition = 0,
->>>>>>> 18108231
         .yawRateAccelLimit = 100,
         .rateAccelLimit = 0,
         .itermThrottleThreshold = 250,
@@ -481,7 +462,7 @@
 #endif
     itermRotation = pidProfile->iterm_rotation;
     antiGravityMode = pidProfile->antiGravityMode;
-    
+
     // Calculate the anti-gravity value that will trigger the OSD display.
     // For classic AG it's either 1.0 for off and > 1.0 for on.
     // For the new AG it's a continuous floating value so we want to trigger the OSD
@@ -894,16 +875,12 @@
             currentPidSetpoint = accelerationLimit(axis, currentPidSetpoint);
         }
         // Yaw control is GYRO based, direct sticks control is applied to rate PID
-<<<<<<< HEAD
 
 // Seperate horizon hacked to racemode and angle so ignoring pitch axis on racemode doesnt break angle mode
-if ((FLIGHT_MODE(HORIZON_MODE)) && ((axis != YAW)&&(axis !=PITCH))) {
+if ((FLIGHT_MODE(HORIZON_MODE)) && ((axis != FD_YAW)&&(axis != FD_PITCH))) {
           currentPidSetpoint = pidLevel(axis, pidProfile, angleTrim, currentPidSetpoint);
 }
-        if ((FLIGHT_MODE(ANGLE_MODE) || FLIGHT_MODE(GPS_RESCUE_MODE)) && axis != YAW) {
-=======
-        if ((FLIGHT_MODE(ANGLE_MODE) || FLIGHT_MODE(HORIZON_MODE) || FLIGHT_MODE(GPS_RESCUE_MODE)) && axis != FD_YAW) {
->>>>>>> 18108231
+        if ((FLIGHT_MODE(ANGLE_MODE) || FLIGHT_MODE(GPS_RESCUE_MODE)) && axis != FD_YAW) {
             currentPidSetpoint = pidLevel(axis, pidProfile, angleTrim, currentPidSetpoint);
         }
 
@@ -931,15 +908,10 @@
 #ifdef USE_ABSOLUTE_CONTROL
         float acCorrection = 0;
         float acErrorRate;
-<<<<<<< HEAD
-#endif
-        float itermErrorRate = 0.0f;
-=======
-#endif        
+#endif
 
         const float ITerm = pidData[axis].I;
         float itermErrorRate = errorRate;
->>>>>>> 18108231
 
 #if defined(USE_ITERM_RELAX)
         if (itermRelax && (axis < FD_YAW || itermRelax == ITERM_RELAX_RPY || itermRelax == ITERM_RELAX_RPY_INC)) {
@@ -1040,10 +1012,10 @@
         previousGyroRateDterm[axis] = gyroRateDterm[axis];
 
         // -----calculate feedforward component
-        
+
         // Only enable feedforward for rate mode
         const float feedforwardGain = flightModeFlags ? 0.0f : pidCoefficient[axis].Kf;
-        
+
         if (feedforwardGain > 0) {
 
             // no transition if feedForwardTransition == 0
@@ -1066,34 +1038,15 @@
         previousPidSetpoint[axis] = currentPidSetpoint;
 
 #ifdef USE_YAW_SPIN_RECOVERY
-<<<<<<< HEAD
-            if (yawSpinActive)  {
-                // zero PIDs on pitch and roll leaving yaw P to correct spin
-=======
         if (yawSpinActive) {
             pidData[axis].I = 0;  // in yaw spin always disable I
             if (axis <= FD_PITCH)  {
-                // zero PIDs on pitch and roll leaving yaw P to correct spin 
->>>>>>> 18108231
+                // zero PIDs on pitch and roll leaving yaw P to correct spin
                 pidData[axis].P = 0;
                 pidData[axis].D = 0;
                 pidData[axis].F = 0;
             }
         }
-<<<<<<< HEAD
-    }
-
-    // calculating the PID sum
-    pidData[FD_ROLL].Sum = pidData[FD_ROLL].P + pidData[FD_ROLL].I + pidData[FD_ROLL].D;
-    pidData[FD_PITCH].Sum = pidData[FD_PITCH].P + pidData[FD_PITCH].I + pidData[FD_PITCH].D;
-
-#ifdef USE_YAW_SPIN_RECOVERY
-    if (yawSpinActive) {
-    // yaw P alone to correct spin
-        pidData[FD_YAW].I = 0;
-    }
-=======
->>>>>>> 18108231
 #endif // USE_YAW_SPIN_RECOVERY
 
         // calculating the PID sum
