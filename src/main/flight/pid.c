/*
 * This file is part of Cleanflight and Betaflight.
 *
 * Cleanflight and Betaflight are free software. You can redistribute
 * this software and/or modify this software under the terms of the
 * GNU General Public License as published by the Free Software
 * Foundation, either version 3 of the License, or (at your option)
 * any later version.
 *
 * Cleanflight and Betaflight are distributed in the hope that they
 * will be useful, but WITHOUT ANY WARRANTY; without even the implied
 * warranty of MERCHANTABILITY or FITNESS FOR A PARTICULAR PURPOSE.
 * See the GNU General Public License for more details.
 *
 * You should have received a copy of the GNU General Public License
 * along with this software.
 *
 * If not, see <http://www.gnu.org/licenses/>.
 */

#include <stdbool.h>
#include <stdint.h>
#include <string.h>
#include <math.h>

#include "platform.h"

#include "build/build_config.h"
#include "build/debug.h"

#include "common/axis.h"
#include "common/filter.h"
#include "common/maths.h"

#include "config/config_reset.h"

#include "drivers/sound_beeper.h"
#include "drivers/time.h"

#include "fc/controlrate_profile.h"
#include "fc/core.h"
#include "fc/rc.h"
#include "fc/rc_controls.h"
#include "fc/runtime_config.h"

#include "flight/gps_rescue.h"
#include "flight/imu.h"
#include "flight/mixer.h"

#include "io/gps.h"

#include "pg/pg.h"
#include "pg/pg_ids.h"

#include "sensors/acceleration.h"
#include "sensors/battery.h"
#include "sensors/gyro.h"
#include "sensors/rpm_filter.h"

#include "pid.h"

const char pidNames[] =
    "ROLL;"
    "PITCH;"
    "YAW;"
    "LEVEL;"
    "MAG;";

FAST_RAM_ZERO_INIT uint32_t targetPidLooptime;
FAST_RAM_ZERO_INIT pidAxisData_t pidData[XYZ_AXIS_COUNT];

static FAST_RAM_ZERO_INIT bool pidStabilisationEnabled;

static FAST_RAM_ZERO_INIT bool inCrashRecoveryMode = false;

static FAST_RAM_ZERO_INIT float dT;
static FAST_RAM_ZERO_INIT float pidFrequency;

static FAST_RAM_ZERO_INIT uint8_t antiGravityMode;
static FAST_RAM_ZERO_INIT float antiGravityThrottleHpf;
static FAST_RAM_ZERO_INIT uint16_t itermAcceleratorGain;
static FAST_RAM float antiGravityOsdCutoff = 1.0f;
static FAST_RAM_ZERO_INIT bool antiGravityEnabled;
static FAST_RAM_ZERO_INIT bool zeroThrottleItermReset;

PG_REGISTER_WITH_RESET_TEMPLATE(pidConfig_t, pidConfig, PG_PID_CONFIG, 2);

#ifdef STM32F10X
#define PID_PROCESS_DENOM_DEFAULT       1
#elif defined(USE_GYRO_SPI_MPU6000) || defined(USE_GYRO_SPI_MPU6500)  || defined(USE_GYRO_SPI_ICM20689)
#define PID_PROCESS_DENOM_DEFAULT       4
#else
#define PID_PROCESS_DENOM_DEFAULT       2
#endif
#if defined(USE_D_MIN)
#define D_MIN_GAIN_FACTOR 0.00005f
#define D_MIN_SETPOINT_GAIN_FACTOR 0.00005f
#define D_MIN_RANGE_HZ 80    // Biquad lowpass input cutoff to peak D around propwash frequencies
#define D_MIN_LOWPASS_HZ 10  // PT1 lowpass cutoff to smooth the boost effect
#endif

#ifdef USE_RUNAWAY_TAKEOFF
PG_RESET_TEMPLATE(pidConfig_t, pidConfig,
    .pid_process_denom = PID_PROCESS_DENOM_DEFAULT,
    .runaway_takeoff_prevention = true,
    .runaway_takeoff_deactivate_throttle = 20,  // throttle level % needed to accumulate deactivation time
    .runaway_takeoff_deactivate_delay = 500     // Accumulated time (in milliseconds) before deactivation in successful takeoff
);
#else
PG_RESET_TEMPLATE(pidConfig_t, pidConfig,
    .pid_process_denom = PID_PROCESS_DENOM_DEFAULT
);
#endif

#ifdef USE_ACRO_TRAINER
#define ACRO_TRAINER_LOOKAHEAD_RATE_LIMIT 500.0f  // Max gyro rate for lookahead time scaling
#define ACRO_TRAINER_SETPOINT_LIMIT       1000.0f // Limit the correcting setpoint
#endif // USE_ACRO_TRAINER

#ifdef USE_AIRMODE_LPF
static FAST_RAM_ZERO_INIT float airmodeThrottleOffsetLimit;
#endif

#define ANTI_GRAVITY_THROTTLE_FILTER_CUTOFF 15  // The anti gravity throttle highpass filter cutoff

#define CRASH_RECOVERY_DETECTION_DELAY_US 1000000  // 1 second delay before crash recovery detection is active after entering a self-level mode

#define LAUNCH_CONTROL_YAW_ITERM_LIMIT 50 // yaw iterm windup limit when launch mode is "FULL" (all axes)

PG_REGISTER_ARRAY_WITH_RESET_FN(pidProfile_t, PID_PROFILE_COUNT, pidProfiles, PG_PID_PROFILE, 9);

void resetPidProfile(pidProfile_t *pidProfile)
{
    RESET_CONFIG(pidProfile_t, pidProfile,
        .pid = {
<<<<<<< HEAD
            [PID_ROLL] =  { 46, 45, 25, 60 },
            [PID_PITCH] = { 50, 50, 27, 60 },
            [PID_YAW] =   { 65, 45, 0 , 60 },
            [PID_LEVEL] = { 50, 50, 0, 0 },
=======
            [PID_ROLL] =  { 42, 60, 35, 70 },
            [PID_PITCH] = { 46, 70, 38, 75 },
            [PID_YAW] =   { 35, 100, 0, 0 },
            [PID_LEVEL] = { 50, 50, 75, 0 },
>>>>>>> 2a64051a
            [PID_MAG] =   { 40, 0, 0, 0 },
        },
        .pidSumLimit = PIDSUM_LIMIT,
        .pidSumLimitYaw = PIDSUM_LIMIT_YAW,
        .yaw_lowpass_hz = 0,
        .dterm_notch_hz = 0,
        .dterm_notch_cutoff = 0,
        .itermWindupPointPercent = 100,
        .vbatPidCompensation = 0,
        .pidAtMinThrottle = PID_STABILISATION_ON,
        .levelAngleLimit = 65,
        .feedForwardTransition = 0,
        .yawRateAccelLimit = 0,
        .rateAccelLimit = 0,
        .itermThrottleThreshold = 250,
        .itermAcceleratorGain = 5000,
        .crash_time = 500,          // ms
        .crash_delay = 0,           // ms
        .crash_recovery_angle = 10, // degrees
        .crash_recovery_rate = 100, // degrees/second
        .crash_dthreshold = 50,     // degrees/second/second
        .crash_gthreshold = 400,    // degrees/second
        .crash_setpoint_threshold = 350, // degrees/second
        .crash_recovery = PID_CRASH_RECOVERY_OFF, // off by default
        .racemode_tilt_effect = 130,
        .racemode_horizon = false,
        .crash_limit_yaw = 200,
        .itermLimit = 400,
        .throttle_boost = 5,
        .throttle_boost_cutoff = 15,
        .iterm_rotation = false,
        .smart_feedforward = false,
        .iterm_relax = ITERM_RELAX_RP,
        .iterm_relax_cutoff = ITERM_RELAX_CUTOFF_DEFAULT,
        .iterm_relax_type = ITERM_RELAX_SETPOINT,
        .acro_trainer_angle_limit = 20,
        .acro_trainer_lookahead_ms = 50,
        .acro_trainer_debug_axis = FD_ROLL,
        .acro_trainer_gain = 75,
        .abs_control_gain = 0,
        .abs_control_limit = 90,
        .abs_control_error_limit = 20,
        .abs_control_cutoff = 11,
        .antiGravityMode = ANTI_GRAVITY_SMOOTH,
        .dterm_lowpass_hz = 150,    // NOTE: dynamic lpf is enabled by default so this setting is actually
                                    // overridden and the static lowpass 1 is disabled. We can't set this
                                    // value to 0 otherwise Configurator versions 10.4 and earlier will also
                                    // reset the lowpass filter type to PT1 overriding the desired BIQUAD setting.
        .dterm_lowpass2_hz = 100,   // second Dterm LPF ON by default
        .dterm_filter_type = FILTER_BIQUAD,
        .dterm_filter2_type = FILTER_PT1,
        .dyn_lpf_dterm_min_hz = 150,
        .dyn_lpf_dterm_max_hz = 250,
        .launchControlMode = LAUNCH_CONTROL_MODE_NORMAL,
        .launchControlThrottlePercent = 20,
        .launchControlAngleLimit = 0,
        .launchControlGain = 40,
        .launchControlAllowTriggerReset = true,
        .use_integrated_yaw = false,
        .integrated_yaw_relax = 200,
        .thrustLinearization = 0,
        .d_min = { 20, 22, 0 },      // roll, pitch, yaw
        .d_min_gain = 27,
        .d_min_advance = 20,
        .motor_output_limit = 100,
        .auto_profile_cell_count = AUTO_PROFILE_CELL_COUNT_STAY,
        .transient_throttle_limit = 15,
    );
#ifndef USE_D_MIN
    pidProfile->pid[PID_ROLL].D = 30;
    pidProfile->pid[PID_PITCH].D = 32;
#endif
}

void pgResetFn_pidProfiles(pidProfile_t *pidProfiles)
{
    for (int i = 0; i < PID_PROFILE_COUNT; i++) {
        resetPidProfile(&pidProfiles[i]);
    }
}

static void pidSetTargetLooptime(uint32_t pidLooptime)
{
    targetPidLooptime = pidLooptime;
    dT = targetPidLooptime * 1e-6f;
    pidFrequency = 1.0f / dT;
}

static FAST_RAM float itermAccelerator = 1.0f;

void pidSetItermAccelerator(float newItermAccelerator)
{
    itermAccelerator = newItermAccelerator;
}

bool pidOsdAntiGravityActive(void)
{
    return (itermAccelerator > antiGravityOsdCutoff);
}

void pidStabilisationState(pidStabilisationState_e pidControllerState)
{
    pidStabilisationEnabled = (pidControllerState == PID_STABILISATION_ON) ? true : false;
}

const angle_index_t rcAliasToAngleIndexMap[] = { AI_ROLL, AI_PITCH };

typedef union dtermLowpass_u {
    pt1Filter_t pt1Filter;
    biquadFilter_t biquadFilter;
} dtermLowpass_t;

static FAST_RAM_ZERO_INIT float previousPidSetpoint[XYZ_AXIS_COUNT];

static FAST_RAM_ZERO_INIT filterApplyFnPtr dtermNotchApplyFn;
static FAST_RAM_ZERO_INIT biquadFilter_t dtermNotch[XYZ_AXIS_COUNT];
static FAST_RAM_ZERO_INIT filterApplyFnPtr dtermLowpassApplyFn;
static FAST_RAM_ZERO_INIT dtermLowpass_t dtermLowpass[XYZ_AXIS_COUNT];
static FAST_RAM_ZERO_INIT filterApplyFnPtr dtermLowpass2ApplyFn;
static FAST_RAM_ZERO_INIT dtermLowpass_t dtermLowpass2[XYZ_AXIS_COUNT];
static FAST_RAM_ZERO_INIT filterApplyFnPtr ptermYawLowpassApplyFn;
static FAST_RAM_ZERO_INIT pt1Filter_t ptermYawLowpass;

#if defined(USE_ITERM_RELAX)
static FAST_RAM_ZERO_INIT pt1Filter_t windupLpf[XYZ_AXIS_COUNT];
static FAST_RAM_ZERO_INIT uint8_t itermRelax;
static FAST_RAM_ZERO_INIT uint8_t itermRelaxType;
static uint8_t itermRelaxCutoff;
static FAST_RAM_ZERO_INIT float itermRelaxSetpointThreshold;
#endif

#if defined(USE_ABSOLUTE_CONTROL)
STATIC_UNIT_TESTED FAST_RAM_ZERO_INIT float axisError[XYZ_AXIS_COUNT];
static FAST_RAM_ZERO_INIT float acGain;
static FAST_RAM_ZERO_INIT float acLimit;
static FAST_RAM_ZERO_INIT float acErrorLimit;
static FAST_RAM_ZERO_INIT float acCutoff;
static FAST_RAM_ZERO_INIT pt1Filter_t acLpf[XYZ_AXIS_COUNT];
#endif

#if defined(USE_D_MIN)
static FAST_RAM_ZERO_INIT biquadFilter_t dMinRange[XYZ_AXIS_COUNT];
static FAST_RAM_ZERO_INIT pt1Filter_t dMinLowpass[XYZ_AXIS_COUNT];
#endif

#ifdef USE_RC_SMOOTHING_FILTER
static FAST_RAM_ZERO_INIT pt1Filter_t setpointDerivativePt1[XYZ_AXIS_COUNT];
static FAST_RAM_ZERO_INIT biquadFilter_t setpointDerivativeBiquad[XYZ_AXIS_COUNT];
static FAST_RAM_ZERO_INIT bool setpointDerivativeLpfInitialized;
static FAST_RAM_ZERO_INIT uint8_t rcSmoothingDebugAxis;
static FAST_RAM_ZERO_INIT uint8_t rcSmoothingFilterType;
#endif // USE_RC_SMOOTHING_FILTER

#ifdef USE_AIRMODE_LPF
static FAST_RAM_ZERO_INIT pt1Filter_t airmodeThrottleLpf1;
static FAST_RAM_ZERO_INIT pt1Filter_t airmodeThrottleLpf2;
#endif

static FAST_RAM_ZERO_INIT pt1Filter_t antiGravityThrottleLpf;

void pidInitFilters(const pidProfile_t *pidProfile)
{
    STATIC_ASSERT(FD_YAW == 2, FD_YAW_incorrect); // ensure yaw axis is 2

    if (targetPidLooptime == 0) {
        // no looptime set, so set all the filters to null
        dtermNotchApplyFn = nullFilterApply;
        dtermLowpassApplyFn = nullFilterApply;
        ptermYawLowpassApplyFn = nullFilterApply;
        return;
    }

    const uint32_t pidFrequencyNyquist = pidFrequency / 2; // No rounding needed

    uint16_t dTermNotchHz;
    if (pidProfile->dterm_notch_hz <= pidFrequencyNyquist) {
        dTermNotchHz = pidProfile->dterm_notch_hz;
    } else {
        if (pidProfile->dterm_notch_cutoff < pidFrequencyNyquist) {
            dTermNotchHz = pidFrequencyNyquist;
        } else {
            dTermNotchHz = 0;
        }
    }

    if (dTermNotchHz != 0 && pidProfile->dterm_notch_cutoff != 0) {
        dtermNotchApplyFn = (filterApplyFnPtr)biquadFilterApply;
        const float notchQ = filterGetNotchQ(dTermNotchHz, pidProfile->dterm_notch_cutoff);
        for (int axis = FD_ROLL; axis <= FD_YAW; axis++) {
            biquadFilterInit(&dtermNotch[axis], dTermNotchHz, targetPidLooptime, notchQ, FILTER_NOTCH);
        }
    } else {
        dtermNotchApplyFn = nullFilterApply;
    }

    //1st Dterm Lowpass Filter
    uint16_t dterm_lowpass_hz = pidProfile->dterm_lowpass_hz;

#ifdef USE_DYN_LPF
    if (pidProfile->dyn_lpf_dterm_min_hz) {
        dterm_lowpass_hz = pidProfile->dyn_lpf_dterm_min_hz;
    }
#endif

    if (dterm_lowpass_hz > 0 && dterm_lowpass_hz < pidFrequencyNyquist) {
        switch (pidProfile->dterm_filter_type) {
        case FILTER_PT1:
            dtermLowpassApplyFn = (filterApplyFnPtr)pt1FilterApply;
            for (int axis = FD_ROLL; axis <= FD_YAW; axis++) {
                pt1FilterInit(&dtermLowpass[axis].pt1Filter, pt1FilterGain(dterm_lowpass_hz, dT));
            }
            break;
        case FILTER_BIQUAD:
#ifdef USE_DYN_LPF
            dtermLowpassApplyFn = (filterApplyFnPtr)biquadFilterApplyDF1;
#else
            dtermLowpassApplyFn = (filterApplyFnPtr)biquadFilterApply;
#endif
            for (int axis = FD_ROLL; axis <= FD_YAW; axis++) {
                biquadFilterInitLPF(&dtermLowpass[axis].biquadFilter, dterm_lowpass_hz, targetPidLooptime);
            }
            break;
        default:
            dtermLowpassApplyFn = nullFilterApply;
            break;
        }
    } else {
        dtermLowpassApplyFn = nullFilterApply;
    }

    //2nd Dterm Lowpass Filter
    if (pidProfile->dterm_lowpass2_hz == 0 || pidProfile->dterm_lowpass2_hz > pidFrequencyNyquist) {
    	dtermLowpass2ApplyFn = nullFilterApply;
    } else {
        switch (pidProfile->dterm_filter2_type) {
        case FILTER_PT1:
            dtermLowpass2ApplyFn = (filterApplyFnPtr)pt1FilterApply;
            for (int axis = FD_ROLL; axis <= FD_YAW; axis++) {
                pt1FilterInit(&dtermLowpass2[axis].pt1Filter, pt1FilterGain(pidProfile->dterm_lowpass2_hz, dT));
            }
            break;
        case FILTER_BIQUAD:
            dtermLowpass2ApplyFn = (filterApplyFnPtr)biquadFilterApply;
            for (int axis = FD_ROLL; axis <= FD_YAW; axis++) {
                biquadFilterInitLPF(&dtermLowpass2[axis].biquadFilter, pidProfile->dterm_lowpass2_hz, targetPidLooptime);
            }
            break;
        default:
            dtermLowpass2ApplyFn = nullFilterApply;
            break;
        }
    }

    if (pidProfile->yaw_lowpass_hz == 0 || pidProfile->yaw_lowpass_hz > pidFrequencyNyquist) {
        ptermYawLowpassApplyFn = nullFilterApply;
    } else {
        ptermYawLowpassApplyFn = (filterApplyFnPtr)pt1FilterApply;
        pt1FilterInit(&ptermYawLowpass, pt1FilterGain(pidProfile->yaw_lowpass_hz, dT));
    }

#if defined(USE_THROTTLE_BOOST)
    pt1FilterInit(&throttleLpf, pt1FilterGain(pidProfile->throttle_boost_cutoff, dT));
#endif
#if defined(USE_ITERM_RELAX)
    if (itermRelax) {
        for (int i = 0; i < XYZ_AXIS_COUNT; i++) {
            pt1FilterInit(&windupLpf[i], pt1FilterGain(itermRelaxCutoff, dT));
        }
    }
#endif
#if defined(USE_ABSOLUTE_CONTROL)
    if (itermRelax) {
        for (int i = 0; i < XYZ_AXIS_COUNT; i++) {
            pt1FilterInit(&acLpf[i], pt1FilterGain(acCutoff, dT));
        }
    }
#endif
#if defined(USE_D_MIN)

    // Initialize the filters for all axis even if the d_min[axis] value is 0
    // Otherwise if the pidProfile->d_min_xxx parameters are ever added to
    // in-flight adjustments and transition from 0 to > 0 in flight the feature
    // won't work because the filter wasn't initialized.
    for (int axis = FD_ROLL; axis <= FD_YAW; axis++) {
        biquadFilterInitLPF(&dMinRange[axis], D_MIN_RANGE_HZ, targetPidLooptime);
        pt1FilterInit(&dMinLowpass[axis], pt1FilterGain(D_MIN_LOWPASS_HZ, dT));
     }
#endif
#if defined(USE_AIRMODE_LPF)
    if (pidProfile->transient_throttle_limit) {
        pt1FilterInit(&airmodeThrottleLpf1, pt1FilterGain(7.0f, dT));
        pt1FilterInit(&airmodeThrottleLpf2, pt1FilterGain(20.0f, dT));
    }
#endif

    pt1FilterInit(&antiGravityThrottleLpf, pt1FilterGain(ANTI_GRAVITY_THROTTLE_FILTER_CUTOFF, dT));
}

#ifdef USE_RC_SMOOTHING_FILTER
void pidInitSetpointDerivativeLpf(uint16_t filterCutoff, uint8_t debugAxis, uint8_t filterType)
{
    rcSmoothingDebugAxis = debugAxis;
    rcSmoothingFilterType = filterType;
    if ((filterCutoff > 0) && (rcSmoothingFilterType != RC_SMOOTHING_DERIVATIVE_OFF)) {
        setpointDerivativeLpfInitialized = true;
        for (int axis = FD_ROLL; axis <= FD_YAW; axis++) {
            switch (rcSmoothingFilterType) {
                case RC_SMOOTHING_DERIVATIVE_PT1:
                    pt1FilterInit(&setpointDerivativePt1[axis], pt1FilterGain(filterCutoff, dT));
                    break;
                case RC_SMOOTHING_DERIVATIVE_BIQUAD:
                    biquadFilterInitLPF(&setpointDerivativeBiquad[axis], filterCutoff, targetPidLooptime);
                    break;
            }
        }
    }
}

void pidUpdateSetpointDerivativeLpf(uint16_t filterCutoff)
{
    if ((filterCutoff > 0) && (rcSmoothingFilterType != RC_SMOOTHING_DERIVATIVE_OFF)) {
        for (int axis = FD_ROLL; axis <= FD_YAW; axis++) {
            switch (rcSmoothingFilterType) {
                case RC_SMOOTHING_DERIVATIVE_PT1:
                    pt1FilterUpdateCutoff(&setpointDerivativePt1[axis], pt1FilterGain(filterCutoff, dT));
                    break;
                case RC_SMOOTHING_DERIVATIVE_BIQUAD:
                    biquadFilterUpdateLPF(&setpointDerivativeBiquad[axis], filterCutoff, targetPidLooptime);
                    break;
            }
        }
    }
}
#endif // USE_RC_SMOOTHING_FILTER

typedef struct pidCoefficient_s {
    float Kp;
    float Ki;
    float Kd;
    float Kf;
} pidCoefficient_t;

static FAST_RAM_ZERO_INIT pidCoefficient_t pidCoefficient[XYZ_AXIS_COUNT];
static FAST_RAM_ZERO_INIT float maxVelocity[XYZ_AXIS_COUNT];
static FAST_RAM_ZERO_INIT float feedForwardTransition;
static FAST_RAM_ZERO_INIT float levelGain, horizonGain, horizonTransition, horizonCutoffDegrees, horizonFactorRatio;
static FAST_RAM_ZERO_INIT float itermWindupPointInv;
static FAST_RAM_ZERO_INIT uint8_t horizonTiltExpertMode;
static FAST_RAM_ZERO_INIT timeDelta_t crashTimeLimitUs;
static FAST_RAM_ZERO_INIT timeDelta_t crashTimeDelayUs;
static FAST_RAM_ZERO_INIT int32_t crashRecoveryAngleDeciDegrees;
static FAST_RAM_ZERO_INIT float crashRecoveryRate;
static FAST_RAM_ZERO_INIT float crashDtermThreshold;
static FAST_RAM_ZERO_INIT float crashGyroThreshold;
static FAST_RAM_ZERO_INIT float crashSetpointThreshold;
static FAST_RAM_ZERO_INIT float crashLimitYaw;
static FAST_RAM_ZERO_INIT float itermLimit;
#if defined(USE_THROTTLE_BOOST)
FAST_RAM_ZERO_INIT float throttleBoost;
pt1Filter_t throttleLpf;
#endif
static FAST_RAM_ZERO_INIT bool itermRotation;

#if defined(USE_SMART_FEEDFORWARD)
static FAST_RAM_ZERO_INIT bool smartFeedforward;
#endif

#ifdef USE_LAUNCH_CONTROL
static FAST_RAM_ZERO_INIT uint8_t launchControlMode;
static FAST_RAM_ZERO_INIT uint8_t launchControlAngleLimit;
static FAST_RAM_ZERO_INIT float launchControlKi;
#endif

#ifdef USE_INTEGRATED_YAW_CONTROL
static FAST_RAM_ZERO_INIT bool useIntegratedYaw;
static FAST_RAM_ZERO_INIT uint8_t integratedYawRelax;
#endif

void pidResetIterm(void)
{
    for (int axis = 0; axis < 3; axis++) {
        pidData[axis].I = 0.0f;
#if defined(USE_ABSOLUTE_CONTROL)
        axisError[axis] = 0.0f;
#endif
    }
}

#ifdef USE_ACRO_TRAINER
static FAST_RAM_ZERO_INIT float acroTrainerAngleLimit;
static FAST_RAM_ZERO_INIT float acroTrainerLookaheadTime;
static FAST_RAM_ZERO_INIT uint8_t acroTrainerDebugAxis;
static FAST_RAM_ZERO_INIT bool acroTrainerActive;
static FAST_RAM_ZERO_INIT int acroTrainerAxisState[2];  // only need roll and pitch
static FAST_RAM_ZERO_INIT float acroTrainerGain;
#endif // USE_ACRO_TRAINER

#ifdef USE_THRUST_LINEARIZATION
FAST_RAM_ZERO_INIT float thrustLinearization;
FAST_RAM_ZERO_INIT float thrustLinearizationReciprocal;
FAST_RAM_ZERO_INIT float thrustLinearizationB;
#endif

void pidUpdateAntiGravityThrottleFilter(float throttle)
{
    if (antiGravityMode == ANTI_GRAVITY_SMOOTH) {
        antiGravityThrottleHpf = throttle - pt1FilterApply(&antiGravityThrottleLpf, throttle);
    }
}

#ifdef USE_DYN_LPF
static FAST_RAM uint8_t dynLpfFilter = DYN_LPF_NONE;
static FAST_RAM_ZERO_INIT uint16_t dynLpfMin;
static FAST_RAM_ZERO_INIT uint16_t dynLpfMax;
#endif

#ifdef USE_D_MIN
static FAST_RAM_ZERO_INIT float dMinPercent[XYZ_AXIS_COUNT];
static FAST_RAM_ZERO_INIT float dMinGyroGain;
static FAST_RAM_ZERO_INIT float dMinSetpointGain;
#endif

void pidInitConfig(const pidProfile_t *pidProfile)
{
    if (pidProfile->feedForwardTransition == 0) {
        feedForwardTransition = 0;
    } else {
        feedForwardTransition = 100.0f / pidProfile->feedForwardTransition;
    }
    for (int axis = FD_ROLL; axis <= FD_YAW; axis++) {
        pidCoefficient[axis].Kp = PTERM_SCALE * pidProfile->pid[axis].P;
        pidCoefficient[axis].Ki = ITERM_SCALE * pidProfile->pid[axis].I;
        pidCoefficient[axis].Kd = DTERM_SCALE * pidProfile->pid[axis].D;
        pidCoefficient[axis].Kf = FEEDFORWARD_SCALE * (pidProfile->pid[axis].F / 100.0f);
    }
#ifdef USE_INTEGRATED_YAW_CONTROL
    if (!pidProfile->use_integrated_yaw)
#endif
    {
        pidCoefficient[FD_YAW].Ki *= 2.5f;
    }

    levelGain = pidProfile->pid[PID_LEVEL].P / 10.0f;
    horizonGain = pidProfile->pid[PID_LEVEL].I / 10.0f;
    horizonTransition = (float)pidProfile->pid[PID_LEVEL].D;
    horizonTiltExpertMode = pidProfile->racemode_horizon;
    horizonCutoffDegrees = constrainf((pidProfile->racemode_tilt_effect) * 1.0f, 0, 180);  //  horizon_tilt_effect
    horizonFactorRatio = (100 - pidProfile->racemode_tilt_effect) * 0.01f;
    maxVelocity[FD_ROLL] = maxVelocity[FD_PITCH] = pidProfile->rateAccelLimit * 100 * dT;
    maxVelocity[FD_YAW] = pidProfile->yawRateAccelLimit * 100 * dT;
    itermWindupPointInv = 1.0f;
    if (pidProfile->itermWindupPointPercent < 100) {
        const float itermWindupPoint = pidProfile->itermWindupPointPercent / 100.0f;
        itermWindupPointInv = 1.0f / (1.0f - itermWindupPoint);
    }
    itermAcceleratorGain = pidProfile->itermAcceleratorGain;
    crashTimeLimitUs = pidProfile->crash_time * 1000;
    crashTimeDelayUs = pidProfile->crash_delay * 1000;
    crashRecoveryAngleDeciDegrees = pidProfile->crash_recovery_angle * 10;
    crashRecoveryRate = pidProfile->crash_recovery_rate;
    crashGyroThreshold = pidProfile->crash_gthreshold;
    crashDtermThreshold = pidProfile->crash_dthreshold;
    crashSetpointThreshold = pidProfile->crash_setpoint_threshold;
    crashLimitYaw = pidProfile->crash_limit_yaw;
    itermLimit = pidProfile->itermLimit;
#if defined(USE_THROTTLE_BOOST)
    throttleBoost = pidProfile->throttle_boost * 0.1f;
#endif
    itermRotation = pidProfile->iterm_rotation;
    antiGravityMode = pidProfile->antiGravityMode;

    // Calculate the anti-gravity value that will trigger the OSD display.
    // For classic AG it's either 1.0 for off and > 1.0 for on.
    // For the new AG it's a continuous floating value so we want to trigger the OSD
    // display when it exceeds 25% of its possible range. This gives a useful indication
    // of AG activity without excessive display.
    antiGravityOsdCutoff = 1.0f;
    if (antiGravityMode == ANTI_GRAVITY_SMOOTH) {
        antiGravityOsdCutoff += ((itermAcceleratorGain - 1000) / 1000.0f) * 0.25f;
    }

#if defined(USE_SMART_FEEDFORWARD)
    smartFeedforward = pidProfile->smart_feedforward;
#endif

#if defined(USE_ITERM_RELAX)
    itermRelax = pidProfile->iterm_relax;
    itermRelaxType = pidProfile->iterm_relax_type;
    itermRelaxCutoff = pidProfile->iterm_relax_cutoff;
    // adapt setpoint threshold to user changes from default cutoff value
    itermRelaxSetpointThreshold = ITERM_RELAX_SETPOINT_THRESHOLD * ITERM_RELAX_CUTOFF_DEFAULT / itermRelaxCutoff;
#endif

#ifdef USE_ACRO_TRAINER
    acroTrainerAngleLimit = pidProfile->acro_trainer_angle_limit;
    acroTrainerLookaheadTime = (float)pidProfile->acro_trainer_lookahead_ms / 1000.0f;
    acroTrainerDebugAxis = pidProfile->acro_trainer_debug_axis;
    acroTrainerGain = (float)pidProfile->acro_trainer_gain / 10.0f;
#endif // USE_ACRO_TRAINER

#if defined(USE_ABSOLUTE_CONTROL)
    acGain = (float)pidProfile->abs_control_gain;
    acLimit = (float)pidProfile->abs_control_limit;
    acErrorLimit = (float)pidProfile->abs_control_error_limit;
    acCutoff = (float)pidProfile->abs_control_cutoff;
#endif

#ifdef USE_DYN_LPF
    if (pidProfile->dyn_lpf_dterm_min_hz > 0) {
        switch (pidProfile->dterm_filter_type) {
        case FILTER_PT1:
            dynLpfFilter = DYN_LPF_PT1;
            break;
        case FILTER_BIQUAD:
            dynLpfFilter = DYN_LPF_BIQUAD;
            break;
        default:
            dynLpfFilter = DYN_LPF_NONE;
            break;
        }
    } else {
        dynLpfFilter = DYN_LPF_NONE;
    }
    dynLpfMin = pidProfile->dyn_lpf_dterm_min_hz;
    dynLpfMax = pidProfile->dyn_lpf_dterm_max_hz;
#endif

#ifdef USE_LAUNCH_CONTROL
    launchControlMode = pidProfile->launchControlMode;
    if (sensors(SENSOR_ACC)) {
        launchControlAngleLimit = pidProfile->launchControlAngleLimit;
    } else {
        launchControlAngleLimit = 0;
    }
    launchControlKi = ITERM_SCALE * pidProfile->launchControlGain;
#endif

#ifdef USE_INTEGRATED_YAW_CONTROL
    useIntegratedYaw = pidProfile->use_integrated_yaw;
    integratedYawRelax = pidProfile->integrated_yaw_relax;
#endif

#ifdef USE_THRUST_LINEARIZATION
    thrustLinearization = pidProfile->thrustLinearization / 100.0f;
    if (thrustLinearization != 0.0f) {
        thrustLinearizationReciprocal = 1.0f / thrustLinearization;
        thrustLinearizationB = (1.0f - thrustLinearization) / (2.0f * thrustLinearization);
    }
#endif    
#if defined(USE_D_MIN)
    for (int axis = FD_ROLL; axis <= FD_YAW; ++axis) {
        const uint8_t dMin = pidProfile->d_min[axis];
        if ((dMin > 0) && (dMin < pidProfile->pid[axis].D)) {
            dMinPercent[axis] = dMin / (float)(pidProfile->pid[axis].D);
        } else {
            dMinPercent[axis] = 0;
        }
    }
    dMinGyroGain = pidProfile->d_min_gain * D_MIN_GAIN_FACTOR / D_MIN_LOWPASS_HZ;
    dMinSetpointGain = pidProfile->d_min_gain * D_MIN_SETPOINT_GAIN_FACTOR * pidProfile->d_min_advance * pidFrequency / (100 * D_MIN_LOWPASS_HZ);
    // lowpass included inversely in gain since stronger lowpass decreases peak effect
#endif
#if defined(USE_AIRMODE_LPF)
    airmodeThrottleOffsetLimit = pidProfile->transient_throttle_limit / 100.0f;
#endif
}

void pidInit(const pidProfile_t *pidProfile)
{
    pidSetTargetLooptime(gyro.targetLooptime * pidConfig()->pid_process_denom); // Initialize pid looptime
    pidInitFilters(pidProfile);
    pidInitConfig(pidProfile);
#ifdef USE_RPM_FILTER
    rpmFilterInit(rpmFilterConfig());
#endif
}

#ifdef USE_ACRO_TRAINER
void pidAcroTrainerInit(void)
{
    acroTrainerAxisState[FD_ROLL] = 0;
    acroTrainerAxisState[FD_PITCH] = 0;
}
#endif // USE_ACRO_TRAINER

#ifdef USE_THRUST_LINEARIZATION
float pidCompensateThrustLinearization(float throttle)
{
    if (thrustLinearization != 0.0f) {
        throttle = throttle * (throttle * thrustLinearization + 1.0f - thrustLinearization);
    }
    return throttle;
}

float pidApplyThrustLinearization(float motorOutput)
{
    if (thrustLinearization != 0.0f) {
        if (motorOutput > 0.0f) {
            motorOutput = sqrtf(motorOutput * thrustLinearizationReciprocal +
                                thrustLinearizationB * thrustLinearizationB) - thrustLinearizationB;
        }
    }
    return motorOutput;
}
#endif

void pidCopyProfile(uint8_t dstPidProfileIndex, uint8_t srcPidProfileIndex)
{
    if (dstPidProfileIndex < PID_PROFILE_COUNT && srcPidProfileIndex < PID_PROFILE_COUNT
        && dstPidProfileIndex != srcPidProfileIndex) {
        memcpy(pidProfilesMutable(dstPidProfileIndex), pidProfilesMutable(srcPidProfileIndex), sizeof(pidProfile_t));
    }
}

<<<<<<< HEAD
=======
#if defined(USE_ACC)
// calculates strength of horizon leveling; 0 = none, 1.0 = most leveling
STATIC_UNIT_TESTED float calcHorizonLevelStrength(void)
{
    // start with 1.0 at center stick, 0.0 at max stick deflection:
    float horizonLevelStrength = 1.0f - MAX(getRcDeflectionAbs(FD_ROLL), getRcDeflectionAbs(FD_PITCH));
>>>>>>> 2a64051a

// calculates strength of RACEMODEhoriozon leveling and the strength and position range of RACEMODEangle leveling beyond levelAngleLimit; 0 = none, 1.0 = most leveling
static float calcHorizonLevelStrength(const pidProfile_t *pidProfile)
{
    float horizonLevelStrength;
    // 0 at level, 90 at vertical, 180 at inverted (degrees):
    const float currentInclination = MAX(ABS(attitude.values.roll), ABS(attitude.values.pitch)) / 10.0f;
    // Used as a factor in the numerator of inclinationLevelRatio - this will cause the entry point of the fade of leveling strength to be adjustable via horizon transition in configurator for RACEMODEhorizon
    const float racemodeHorizonTransitionFactor = horizonCutoffDegrees/(horizonCutoffDegrees-horizonTransition);
    // Used as a factor in the numerator of inclinationLevelRatio - this will cause the fade of leveling strength to start at levelAngleLimit for RACEMODEangle
    const float racemodeAngleTransitionFactor = horizonCutoffDegrees/(horizonCutoffDegrees-(pidProfile->levelAngleLimit));

    // horizonTiltExpertMode:  0 = RACEMODEangle - ANGLE LIMIT BEHAVIOUR ON ROLL AXIS
    //                         1 = RACEMODEhoriozon - HORIZON TYPE BEHAVIOUR ON ROLL AXIS

    if (horizonTiltExpertMode) { //determines the leveling strength of RACEMODEhoriozon

        if (horizonCutoffDegrees > 0 && horizonTransition < horizonCutoffDegrees) { //if racemode_tilt_effect>0 and if horizonTransition<racemode_tilt_effect

		//causes leveling to fade from horizonTransition angle to horizonCutoffDegrees	where leveling goes to zero
        	const float inclinationLevelRatio = constrainf(((horizonCutoffDegrees-currentInclination)*racemodeHorizonTransitionFactor) / horizonCutoffDegrees, 0, 1);
       		// apply inclination ratio to horizonLevelStrength which lowers leveling to zero as a function of angle and regardless of stick position
        	horizonLevelStrength = inclinationLevelRatio;
        } else  { // if racemode_tilt_effect = 0 or horizonTransition>racemode_tilt_effect means no leveling
        	horizonLevelStrength = 0;
        }

    } else { // racemode_horizon = 0  determines the leveling strength and moves the leveling region of RACEMODEangle to the edge of levelAngleLimit

        if (horizonCutoffDegrees > 0) { //racemode_tilt_effect>0
		// //causes leveling to fade from edge od max angle limit to horizonCutoffDegrees leveling goes to zero
        	const float inclinationLevelRatio = constrainf(((horizonCutoffDegrees-currentInclination)*racemodeAngleTransitionFactor) / horizonCutoffDegrees, 0, 1);
        	horizonLevelStrength = inclinationLevelRatio;
        } else  { // if racemode_tilt_effect = 0 means no transition of leveling after max angle and into acro behaviour
        	horizonLevelStrength = 0;
        }
    }
return constrainf(horizonLevelStrength, 0, 1);
}

<<<<<<< HEAD

static float pidLevel(int axis, const pidProfile_t *pidProfile, const rollAndPitchTrims_t *angleTrim, float currentPidSetpoint) {
=======
STATIC_UNIT_TESTED float pidLevel(int axis, const pidProfile_t *pidProfile, const rollAndPitchTrims_t *angleTrim, float currentPidSetpoint) {
>>>>>>> 2a64051a
    // calculate error angle and limit the angle to the max inclination
    // rcDeflection is in range [-1.0, 1.0]
    float angle = pidProfile->levelAngleLimit * getRcDeflection(axis);
#ifdef USE_GPS_RESCUE
    angle += gpsRescueAngle[axis] / 100; // ANGLE IS IN CENTIDEGREES
#endif
    angle = constrainf(angle, -pidProfile->levelAngleLimit, pidProfile->levelAngleLimit);
    const float errorAngle = angle - ((attitude.raw[axis] - angleTrim->raw[axis]) / 10.0f);
    if (FLIGHT_MODE(ANGLE_MODE) || FLIGHT_MODE(GPS_RESCUE_MODE)) {
        // ANGLE mode - control is angle based
        currentPidSetpoint = errorAngle * levelGain;
    } else { // HORIZON hacked into 2 types of RACEMODE  - Expert Mode On is RACEMODEhoriozon or Off is RACEMODEangle
        const float horizonLevelStrength = calcHorizonLevelStrength(pidProfile);
		const float racemodeInclination = MAX(ABS(attitude.values.roll), ABS(attitude.values.pitch)) / 10.0f;
		if (horizonTiltExpertMode) {//  horizon type racemode behaviour without a level limit - horizonTiltExpertMode is ON
			currentPidSetpoint = (((currentPidSetpoint * (1 - horizonLevelStrength)) + currentPidSetpoint) / 2) + (errorAngle * horizonGain * horizonLevelStrength);
		}else{  //angle limit type racemode behaviour  - horizonTiltExpertMode is OFF
			// if current angle is less than max angle limit
			if (racemodeInclination < (pidProfile->levelAngleLimit)) {
			//  This should make roll stick behave like it does in angle mode constraining stick input to max angle just like angle mode
			currentPidSetpoint = errorAngle * horizonGain;
			}else{
			//  modified horizon expert mode behaviour beyond max angle limit for roll axis that is only reachable by pitching to inverted or returning from inverted via roll axis
			currentPidSetpoint = (((currentPidSetpoint * (1 - horizonLevelStrength)) + currentPidSetpoint) / 2) + (errorAngle * horizonGain * horizonLevelStrength);
			}
		}
    }
    return currentPidSetpoint;
}

static timeUs_t crashDetectedAtUs;

static void handleCrashRecovery(
    const pidCrashRecovery_e crash_recovery, const rollAndPitchTrims_t *angleTrim,
    const int axis, const timeUs_t currentTimeUs, const float gyroRate, float *currentPidSetpoint, float *errorRate)
{
    if (inCrashRecoveryMode && cmpTimeUs(currentTimeUs, crashDetectedAtUs) > crashTimeDelayUs) {
        if (crash_recovery == PID_CRASH_RECOVERY_BEEP) {
            BEEP_ON;
        }
        if (axis == FD_YAW) {
            *errorRate = constrainf(*errorRate, -crashLimitYaw, crashLimitYaw);
        } else {
            // on roll and pitch axes calculate currentPidSetpoint and errorRate to level the aircraft to recover from crash
            if (sensors(SENSOR_ACC)) {
                // errorAngle is deviation from horizontal
                const float errorAngle =  -(attitude.raw[axis] - angleTrim->raw[axis]) / 10.0f;
                *currentPidSetpoint = errorAngle * levelGain;
                *errorRate = *currentPidSetpoint - gyroRate;
            }
        }
        // reset iterm, since accumulated error before crash is now meaningless
        // and iterm windup during crash recovery can be extreme, especially on yaw axis
        pidData[axis].I = 0.0f;
        if (cmpTimeUs(currentTimeUs, crashDetectedAtUs) > crashTimeLimitUs
            || (getMotorMixRange() < 1.0f
                   && fabsf(gyro.gyroADCf[FD_ROLL]) < crashRecoveryRate
                   && fabsf(gyro.gyroADCf[FD_PITCH]) < crashRecoveryRate
                   && fabsf(gyro.gyroADCf[FD_YAW]) < crashRecoveryRate)) {
            if (sensors(SENSOR_ACC)) {
                // check aircraft nearly level
                if (ABS(attitude.raw[FD_ROLL] - angleTrim->raw[FD_ROLL]) < crashRecoveryAngleDeciDegrees
                   && ABS(attitude.raw[FD_PITCH] - angleTrim->raw[FD_PITCH]) < crashRecoveryAngleDeciDegrees) {
                    inCrashRecoveryMode = false;
                    BEEP_OFF;
                }
            } else {
                inCrashRecoveryMode = false;
                BEEP_OFF;
            }
        }
    }
}

static void detectAndSetCrashRecovery(
    const pidCrashRecovery_e crash_recovery, const int axis,
    const timeUs_t currentTimeUs, const float delta, const float errorRate)
{
    // if crash recovery is on and accelerometer enabled and there is no gyro overflow, then check for a crash
    // no point in trying to recover if the crash is so severe that the gyro overflows
    if ((crash_recovery || FLIGHT_MODE(GPS_RESCUE_MODE)) && !gyroOverflowDetected()) {
        if (ARMING_FLAG(ARMED)) {
            if (getMotorMixRange() >= 1.0f && !inCrashRecoveryMode
                && fabsf(delta) > crashDtermThreshold
                && fabsf(errorRate) > crashGyroThreshold
                && fabsf(getSetpointRate(axis)) < crashSetpointThreshold) {
                inCrashRecoveryMode = true;
                crashDetectedAtUs = currentTimeUs;
            }
            if (inCrashRecoveryMode && cmpTimeUs(currentTimeUs, crashDetectedAtUs) < crashTimeDelayUs && (fabsf(errorRate) < crashGyroThreshold
                || fabsf(getSetpointRate(axis)) > crashSetpointThreshold)) {
                inCrashRecoveryMode = false;
                BEEP_OFF;
            }
        } else if (inCrashRecoveryMode) {
            inCrashRecoveryMode = false;
            BEEP_OFF;
        }
    }
}
<<<<<<< HEAD

static void rotateVector(float v[XYZ_AXIS_COUNT], float rotation[XYZ_AXIS_COUNT])
{
    // rotate v around rotation vector rotation
    // rotation in radians, all elements must be small
    for (int i = 0; i < XYZ_AXIS_COUNT; i++) {
        int i_1 = (i + 1) % 3;
        int i_2 = (i + 2) % 3;
        float newV = v[i_1] + v[i_2] * rotation[i];
        v[i_2] -= v[i_1] * rotation[i];
        v[i_1] = newV;
    }
}

static void rotateITermAndAxisError()
{
    if (itermRotation
#if defined(USE_ABSOLUTE_CONTROL)
        || acGain > 0
#endif
        ) {
        const float gyroToAngle = dT * RAD;
        float rotationRads[XYZ_AXIS_COUNT];
        for (int i = FD_ROLL; i <= FD_YAW; i++) {
            rotationRads[i] = gyro.gyroADCf[i] * gyroToAngle;
        }
#if defined(USE_ABSOLUTE_CONTROL)
        if (acGain > 0) {
            rotateVector(axisError, rotationRads);
        }
#endif
        if (itermRotation) {
            float v[XYZ_AXIS_COUNT];
            for (int i = 0; i < XYZ_AXIS_COUNT; i++) {
                v[i] = pidData[i].I;
            }
            rotateVector(v, rotationRads );
            for (int i = 0; i < XYZ_AXIS_COUNT; i++) {
                pidData[i].I = v[i];
            }
        }
    }
}
=======
#endif // USE_ACC
>>>>>>> 2a64051a

#ifdef USE_ACRO_TRAINER

int acroTrainerSign(float x)
{
    return x > 0 ? 1 : -1;
}

// Acro Trainer - Manipulate the setPoint to limit axis angle while in acro mode
// There are three states:
// 1. Current angle has exceeded limit
//    Apply correction to return to limit (similar to pidLevel)
// 2. Future overflow has been projected based on current angle and gyro rate
//    Manage the setPoint to control the gyro rate as the actual angle  approaches the limit (try to prevent overshoot)
// 3. If no potential overflow is detected, then return the original setPoint

// Use the FAST_CODE_NOINLINE directive to avoid this code from being inlined into ITCM RAM. We accept the
// performance decrease when Acro Trainer mode is active under the assumption that user is unlikely to be
// expecting ultimate flight performance at very high loop rates when in this mode.
static FAST_CODE_NOINLINE float applyAcroTrainer(int axis, const rollAndPitchTrims_t *angleTrim, float setPoint)
{
    float ret = setPoint;

    if (!FLIGHT_MODE(ANGLE_MODE) && !FLIGHT_MODE(HORIZON_MODE) && !FLIGHT_MODE(GPS_RESCUE_MODE)) {
        bool resetIterm = false;
        float projectedAngle = 0;
        const int setpointSign = acroTrainerSign(setPoint);
        const float currentAngle = (attitude.raw[axis] - angleTrim->raw[axis]) / 10.0f;
        const int angleSign = acroTrainerSign(currentAngle);

        if ((acroTrainerAxisState[axis] != 0) && (acroTrainerAxisState[axis] != setpointSign)) {  // stick has reversed - stop limiting
            acroTrainerAxisState[axis] = 0;
        }

        // Limit and correct the angle when it exceeds the limit
        if ((fabsf(currentAngle) > acroTrainerAngleLimit) && (acroTrainerAxisState[axis] == 0)) {
            if (angleSign == setpointSign) {
                acroTrainerAxisState[axis] = angleSign;
                resetIterm = true;
            }
        }

        if (acroTrainerAxisState[axis] != 0) {
            ret = constrainf(((acroTrainerAngleLimit * angleSign) - currentAngle) * acroTrainerGain, -ACRO_TRAINER_SETPOINT_LIMIT, ACRO_TRAINER_SETPOINT_LIMIT);
        } else {

        // Not currently over the limit so project the angle based on current angle and
        // gyro angular rate using a sliding window based on gyro rate (faster rotation means larger window.
        // If the projected angle exceeds the limit then apply limiting to minimize overshoot.
            // Calculate the lookahead window by scaling proportionally with gyro rate from 0-500dps
            float checkInterval = constrainf(fabsf(gyro.gyroADCf[axis]) / ACRO_TRAINER_LOOKAHEAD_RATE_LIMIT, 0.0f, 1.0f) * acroTrainerLookaheadTime;
            projectedAngle = (gyro.gyroADCf[axis] * checkInterval) + currentAngle;
            const int projectedAngleSign = acroTrainerSign(projectedAngle);
            if ((fabsf(projectedAngle) > acroTrainerAngleLimit) && (projectedAngleSign == setpointSign)) {
                ret = ((acroTrainerAngleLimit * projectedAngleSign) - projectedAngle) * acroTrainerGain;
                resetIterm = true;
            }
        }

        if (resetIterm) {
            pidData[axis].I = 0;
        }

        if (axis == acroTrainerDebugAxis) {
            DEBUG_SET(DEBUG_ACRO_TRAINER, 0, lrintf(currentAngle * 10.0f));
            DEBUG_SET(DEBUG_ACRO_TRAINER, 1, acroTrainerAxisState[axis]);
            DEBUG_SET(DEBUG_ACRO_TRAINER, 2, lrintf(ret));
            DEBUG_SET(DEBUG_ACRO_TRAINER, 3, lrintf(projectedAngle * 10.0f));
        }
    }

    return ret;
}
#endif // USE_ACRO_TRAINER

static float accelerationLimit(int axis, float currentPidSetpoint)
{
    static float previousSetpoint[XYZ_AXIS_COUNT];
    const float currentVelocity = currentPidSetpoint - previousSetpoint[axis];

    if (fabsf(currentVelocity) > maxVelocity[axis]) {
        currentPidSetpoint = (currentVelocity > 0) ? previousSetpoint[axis] + maxVelocity[axis] : previousSetpoint[axis] - maxVelocity[axis];
    }

    previousSetpoint[axis] = currentPidSetpoint;
    return currentPidSetpoint;
}

static void rotateVector(float v[XYZ_AXIS_COUNT], float rotation[XYZ_AXIS_COUNT])
{
    // rotate v around rotation vector rotation
    // rotation in radians, all elements must be small
    for (int i = 0; i < XYZ_AXIS_COUNT; i++) {
        int i_1 = (i + 1) % 3;
        int i_2 = (i + 2) % 3;
        float newV = v[i_1] + v[i_2] * rotation[i];
        v[i_2] -= v[i_1] * rotation[i];
        v[i_1] = newV;
    }
}

STATIC_UNIT_TESTED void rotateItermAndAxisError()
{
    if (itermRotation
#if defined(USE_ABSOLUTE_CONTROL)
        || acGain > 0 || debugMode == DEBUG_AC_ERROR
#endif
        ) {
        const float gyroToAngle = dT * RAD;
        float rotationRads[XYZ_AXIS_COUNT];
        for (int i = FD_ROLL; i <= FD_YAW; i++) {
            rotationRads[i] = gyro.gyroADCf[i] * gyroToAngle;
        }
#if defined(USE_ABSOLUTE_CONTROL)
        if (acGain > 0 || debugMode == DEBUG_AC_ERROR) {
            rotateVector(axisError, rotationRads);
        }
#endif
        if (itermRotation) {
            float v[XYZ_AXIS_COUNT];
            for (int i = 0; i < XYZ_AXIS_COUNT; i++) {
                v[i] = pidData[i].I;
            }
            rotateVector(v, rotationRads );
            for (int i = 0; i < XYZ_AXIS_COUNT; i++) {
                pidData[i].I = v[i];
            }
        }
    }
}

#ifdef USE_RC_SMOOTHING_FILTER
float FAST_CODE applyRcSmoothingDerivativeFilter(int axis, float pidSetpointDelta)
{
    float ret = pidSetpointDelta;
    if (axis == rcSmoothingDebugAxis) {
        DEBUG_SET(DEBUG_RC_SMOOTHING, 1, lrintf(pidSetpointDelta * 100.0f));
    }
    if (setpointDerivativeLpfInitialized) {
        switch (rcSmoothingFilterType) {
            case RC_SMOOTHING_DERIVATIVE_PT1:
                ret = pt1FilterApply(&setpointDerivativePt1[axis], pidSetpointDelta);
                break;
            case RC_SMOOTHING_DERIVATIVE_BIQUAD:
                ret = biquadFilterApplyDF1(&setpointDerivativeBiquad[axis], pidSetpointDelta);
                break;
        }
        if (axis == rcSmoothingDebugAxis) {
            DEBUG_SET(DEBUG_RC_SMOOTHING, 2, lrintf(ret * 100.0f));
        }
    }
    return ret;
}
#endif // USE_RC_SMOOTHING_FILTER

#ifdef USE_SMART_FEEDFORWARD
void FAST_CODE applySmartFeedforward(int axis)
{
    if (smartFeedforward) {
        if (pidData[axis].P * pidData[axis].F > 0) {
            if (fabsf(pidData[axis].F) > fabsf(pidData[axis].P)) {
                pidData[axis].P = 0;
            } else {
                pidData[axis].F = 0;
            }
        }
    }
}
#endif // USE_SMART_FEEDFORWARD

#if defined(USE_ITERM_RELAX)
#if defined(USE_ABSOLUTE_CONTROL)
STATIC_UNIT_TESTED void applyAbsoluteControl(const int axis, const float gyroRate, float *currentPidSetpoint, float *itermErrorRate)
{
    if (acGain > 0 || debugMode == DEBUG_AC_ERROR) {
        const float setpointLpf = pt1FilterApply(&acLpf[axis], *currentPidSetpoint);
        const float setpointHpf = fabsf(*currentPidSetpoint - setpointLpf);
        float acErrorRate = 0;
        const float gmaxac = setpointLpf + 2 * setpointHpf;
        const float gminac = setpointLpf - 2 * setpointHpf;
        if (gyroRate >= gminac && gyroRate <= gmaxac) {
            const float acErrorRate1 = gmaxac - gyroRate;
            const float acErrorRate2 = gminac - gyroRate;
            if (acErrorRate1 * axisError[axis] < 0) {
                acErrorRate = acErrorRate1;
            } else {
                acErrorRate = acErrorRate2;
            }
            if (fabsf(acErrorRate * dT) > fabsf(axisError[axis]) ) {
                acErrorRate = -axisError[axis] * pidFrequency;
            }
        } else {
            acErrorRate = (gyroRate > gmaxac ? gmaxac : gminac ) - gyroRate;
        }

        if (isAirmodeActivated()) {
            axisError[axis] = constrainf(axisError[axis] + acErrorRate * dT,
                -acErrorLimit, acErrorLimit);
            const float acCorrection = constrainf(axisError[axis] * acGain, -acLimit, acLimit);
            *currentPidSetpoint += acCorrection;
            *itermErrorRate += acCorrection;
            DEBUG_SET(DEBUG_AC_CORRECTION, axis, lrintf(acCorrection * 10));
            if (axis == FD_ROLL) {
                DEBUG_SET(DEBUG_ITERM_RELAX, 3, lrintf(acCorrection * 10));
            }
        }
        DEBUG_SET(DEBUG_AC_ERROR, axis, lrintf(axisError[axis] * 10));
    }
}
#endif

STATIC_UNIT_TESTED void applyItermRelax(const int axis, const float iterm,
    const float gyroRate, float *itermErrorRate, float *currentPidSetpoint)
{
    const float setpointLpf = pt1FilterApply(&windupLpf[axis], *currentPidSetpoint);
    const float setpointHpf = fabsf(*currentPidSetpoint - setpointLpf);

    if (itermRelax) {
        if (axis < FD_YAW || itermRelax == ITERM_RELAX_RPY || itermRelax == ITERM_RELAX_RPY_INC) {
            const float itermRelaxFactor = MAX(0, 1 - setpointHpf / itermRelaxSetpointThreshold);
            const bool isDecreasingI =
                ((iterm > 0) && (*itermErrorRate < 0)) || ((iterm < 0) && (*itermErrorRate > 0));
            if ((itermRelax >= ITERM_RELAX_RP_INC) && isDecreasingI) {
                // Do Nothing, use the precalculed itermErrorRate
            } else if (itermRelaxType == ITERM_RELAX_SETPOINT) {
                *itermErrorRate *= itermRelaxFactor;
            } else if (itermRelaxType == ITERM_RELAX_GYRO ) {
                *itermErrorRate = fapplyDeadband(setpointLpf - gyroRate, setpointHpf);
            } else {
                *itermErrorRate = 0.0f;
            }

            if (axis == FD_ROLL) {
                DEBUG_SET(DEBUG_ITERM_RELAX, 0, lrintf(setpointHpf));
                DEBUG_SET(DEBUG_ITERM_RELAX, 1, lrintf(itermRelaxFactor * 100.0f));
                DEBUG_SET(DEBUG_ITERM_RELAX, 2, lrintf(*itermErrorRate));
            }
        }

#if defined(USE_ABSOLUTE_CONTROL)
        applyAbsoluteControl(axis, gyroRate, currentPidSetpoint, itermErrorRate);
#endif
    }
}
#endif

#ifdef USE_AIRMODE_LPF
void pidUpdateAirmodeLpf(float currentOffset)
{
    if (airmodeThrottleOffsetLimit == 0.0f) {
        return;
    }

    float offsetHpf = currentOffset * 2.5f;
    offsetHpf = offsetHpf - pt1FilterApply(&airmodeThrottleLpf2, offsetHpf);

    // During high frequency oscillation 2 * currentOffset averages to the offset required to avoid mirroring of the waveform
    pt1FilterApply(&airmodeThrottleLpf1, offsetHpf);
    // Bring offset up immediately so the filter only applies to the decline
    if (currentOffset * airmodeThrottleLpf1.state >= 0 && fabsf(currentOffset) > airmodeThrottleLpf1.state) {
        airmodeThrottleLpf1.state = currentOffset;
    }
    airmodeThrottleLpf1.state = constrainf(airmodeThrottleLpf1.state, -airmodeThrottleOffsetLimit, airmodeThrottleOffsetLimit);
}

float pidGetAirmodeThrottleOffset()
{
    return airmodeThrottleLpf1.state;
}
#endif

#ifdef USE_LAUNCH_CONTROL
#define LAUNCH_CONTROL_MAX_RATE 100.0f
#define LAUNCH_CONTROL_MIN_RATE 5.0f
#define LAUNCH_CONTROL_ANGLE_WINDOW 10.0f  // The remaining angle degrees where rate dampening starts

static float applyLaunchControl(int axis, const rollAndPitchTrims_t *angleTrim)
{
    float ret = 0.0f;

    // Scale the rates based on stick deflection only. Fixed rates with a max of 100deg/sec
    // reached at 50% stick deflection. This keeps the launch control positioning consistent
    // regardless of the user's rates.
    if ((axis == FD_PITCH) || (launchControlMode != LAUNCH_CONTROL_MODE_PITCHONLY)) {
        const float stickDeflection = constrainf(getRcDeflection(axis), -0.5f, 0.5f);
        ret = LAUNCH_CONTROL_MAX_RATE * stickDeflection * 2;
    }

#if defined(USE_ACC)
    // If ACC is enabled and a limit angle is set, then try to limit forward tilt
    // to that angle and slow down the rate as the limit is approached to reduce overshoot
    if ((axis == FD_PITCH) && (launchControlAngleLimit > 0) && (ret > 0)) {
        const float currentAngle = (attitude.raw[axis] - angleTrim->raw[axis]) / 10.0f;
        if (currentAngle >= launchControlAngleLimit) {
            ret = 0.0f;
        } else {
            //for the last 10 degrees scale the rate from the current input to 5 dps
            const float angleDelta = launchControlAngleLimit - currentAngle;
            if (angleDelta <= LAUNCH_CONTROL_ANGLE_WINDOW) {
                ret = scaleRangef(angleDelta, 0, LAUNCH_CONTROL_ANGLE_WINDOW, LAUNCH_CONTROL_MIN_RATE, ret);
            }
        }
    }
#else
    UNUSED(angleTrim);
#endif

    return ret;
}
#endif

// Betaflight pid controller, which will be maintained in the future with additional features specialised for current (mini) multirotor usage.
// Based on 2DOF reference design (matlab)
void FAST_CODE pidController(const pidProfile_t *pidProfile, timeUs_t currentTimeUs)
{
    static float previousGyroRateDterm[XYZ_AXIS_COUNT];

#if defined(USE_ACC)
    static timeUs_t levelModeStartTimeUs = 0;
    static bool gpsRescuePreviousState = false;
#endif

    const float tpaFactor = getThrottlePIDAttenuation();

#if defined(USE_ACC)
    const rollAndPitchTrims_t *angleTrim = &accelerometerConfig()->accelerometerTrims;
#else
    UNUSED(pidProfile);
    UNUSED(currentTimeUs);
#endif

#ifdef USE_TPA_MODE
    const float tpaFactorKp = (currentControlRateProfile->tpaMode == TPA_MODE_PD) ? tpaFactor : 1.0f;
#else
    const float tpaFactorKp = tpaFactor;
#endif

#ifdef USE_YAW_SPIN_RECOVERY
    const bool yawSpinActive = gyroYawSpinDetected();
#endif

    const bool launchControlActive = isLaunchControlActive();

#if defined(USE_ACC)
    const bool gpsRescueIsActive = FLIGHT_MODE(GPS_RESCUE_MODE);
    const bool levelModeActive = FLIGHT_MODE(ANGLE_MODE) || FLIGHT_MODE(HORIZON_MODE) || gpsRescueIsActive;

    // Keep track of when we entered a self-level mode so that we can
    // add a guard time before crash recovery can activate.
    // Also reset the guard time whenever GPS Rescue is activated.
    if (levelModeActive) {
        if ((levelModeStartTimeUs == 0) || (gpsRescueIsActive && !gpsRescuePreviousState)) {
            levelModeStartTimeUs = currentTimeUs;
        }
    } else {
        levelModeStartTimeUs = 0;
    }
    gpsRescuePreviousState = gpsRescueIsActive;
#endif

    // Dynamic i component,
    if ((antiGravityMode == ANTI_GRAVITY_SMOOTH) && antiGravityEnabled) {
        itermAccelerator = 1 + fabsf(antiGravityThrottleHpf) * 0.01f * (itermAcceleratorGain - 1000);
        DEBUG_SET(DEBUG_ANTI_GRAVITY, 1, lrintf(antiGravityThrottleHpf * 1000));
    }
    DEBUG_SET(DEBUG_ANTI_GRAVITY, 0, lrintf(itermAccelerator * 1000));

    // gradually scale back integration when above windup point
<<<<<<< HEAD
    const float dynCi = constrainf((1.0f - motorMixRange) * ITermWindupPointInv, 0.0f, 1.0f)
        * dT * itermAccelerator;
=======
    float dynCi = dT * itermAccelerator;
    if (itermWindupPointInv > 1.0f) {
        dynCi *= constrainf((1.0f - getMotorMixRange()) * itermWindupPointInv, 0.0f, 1.0f);
    }
>>>>>>> 2a64051a

    // Precalculate gyro deta for D-term here, this allows loop unrolling
    float gyroRateDterm[XYZ_AXIS_COUNT];
    for (int axis = FD_ROLL; axis <= FD_YAW; ++axis) {
        gyroRateDterm[axis] = gyro.gyroADCf[axis];
#ifdef USE_RPM_FILTER
        gyroRateDterm[axis] = rpmFilterDterm(axis,gyroRateDterm[axis]);
#endif
        gyroRateDterm[axis] = dtermNotchApplyFn((filter_t *) &dtermNotch[axis], gyroRateDterm[axis]);
        gyroRateDterm[axis] = dtermLowpassApplyFn((filter_t *) &dtermLowpass[axis], gyroRateDterm[axis]);
        gyroRateDterm[axis] = dtermLowpass2ApplyFn((filter_t *) &dtermLowpass2[axis], gyroRateDterm[axis]);
    }

    rotateItermAndAxisError();
#ifdef USE_RPM_FILTER
    rpmFilterUpdate();
#endif


    // ----------PID controller----------
    for (int axis = FD_ROLL; axis <= FD_YAW; ++axis) {

        float currentPidSetpoint = getSetpointRate(axis);
        if (maxVelocity[axis]) {
            currentPidSetpoint = accelerationLimit(axis, currentPidSetpoint);
        }
        // Yaw control is GYRO based, direct sticks control is applied to rate PID
<<<<<<< HEAD

// Seperate horizon hacked to racemode and angle so ignoring pitch axis on racemode doesnt break angle mode
if ((FLIGHT_MODE(HORIZON_MODE)) && ((axis != FD_YAW)&&(axis != FD_PITCH))) {
          currentPidSetpoint = pidLevel(axis, pidProfile, angleTrim, currentPidSetpoint);
}
        if ((FLIGHT_MODE(ANGLE_MODE) || FLIGHT_MODE(GPS_RESCUE_MODE)) && axis != FD_YAW) {
=======
#if defined(USE_ACC)
        if (levelModeActive && (axis != FD_YAW)) {
>>>>>>> 2a64051a
            currentPidSetpoint = pidLevel(axis, pidProfile, angleTrim, currentPidSetpoint);
        }
#endif

#ifdef USE_ACRO_TRAINER
        if ((axis != FD_YAW) && acroTrainerActive && !inCrashRecoveryMode && !launchControlActive) {
            currentPidSetpoint = applyAcroTrainer(axis, angleTrim, currentPidSetpoint);
        }
#endif // USE_ACRO_TRAINER

#ifdef USE_LAUNCH_CONTROL
        if (launchControlActive) {
#if defined(USE_ACC)
            currentPidSetpoint = applyLaunchControl(axis, angleTrim);
#else
            currentPidSetpoint = applyLaunchControl(axis, NULL);
#endif
        }
#endif

        // Handle yaw spin recovery - zero the setpoint on yaw to aid in recovery
        // It's not necessary to zero the set points for R/P because the PIDs will be zeroed below
#ifdef USE_YAW_SPIN_RECOVERY
        if ((axis == FD_YAW) && yawSpinActive) {
            currentPidSetpoint = 0.0f;
        }
#endif // USE_YAW_SPIN_RECOVERY

        // -----calculate error rate
        const float gyroRate = gyro.gyroADCf[axis]; // Process variable from gyro output in deg/sec
        float errorRate = currentPidSetpoint - gyroRate; // r - y
<<<<<<< HEAD
        handleCrashRecovery(
            pidProfile->crash_recovery, angleTrim, axis, currentTimeUs, gyroRate,
            &currentPidSetpoint, &errorRate);

#ifdef USE_ABSOLUTE_CONTROL
        float acCorrection = 0;
        float acErrorRate;
#endif

        const float ITerm = pidData[axis].I;
        float itermErrorRate = errorRate;

#if defined(USE_ITERM_RELAX)
        if (itermRelax && (axis < FD_YAW || itermRelax == ITERM_RELAX_RPY || itermRelax == ITERM_RELAX_RPY_INC)) {
            const float setpointLpf = pt1FilterApply(&windupLpf[axis], currentPidSetpoint);
            const float setpointHpf = fabsf(currentPidSetpoint - setpointLpf);
            const float itermRelaxFactor = 1 - setpointHpf / ITERM_RELAX_SETPOINT_THRESHOLD;

            const bool isDecreasingI = ((ITerm > 0) && (itermErrorRate < 0)) || ((ITerm < 0) && (itermErrorRate > 0));
            if ((itermRelax >= ITERM_RELAX_RP_INC) && isDecreasingI) {
                // Do Nothing, use the precalculed itermErrorRate
            } else if (itermRelaxType == ITERM_RELAX_SETPOINT && setpointHpf < ITERM_RELAX_SETPOINT_THRESHOLD) {
                itermErrorRate *= itermRelaxFactor;
            } else if (itermRelaxType == ITERM_RELAX_GYRO ) {
                itermErrorRate = fapplyDeadband(setpointLpf - gyroRate, setpointHpf);
            } else {
                itermErrorRate = 0.0f;
            }

            if (axis == FD_ROLL) {
                DEBUG_SET(DEBUG_ITERM_RELAX, 0, lrintf(setpointHpf));
                DEBUG_SET(DEBUG_ITERM_RELAX, 1, lrintf(itermRelaxFactor * 100.0f));
                DEBUG_SET(DEBUG_ITERM_RELAX, 2, lrintf(itermErrorRate));
            }

#if defined(USE_ABSOLUTE_CONTROL)
            const float gmaxac = setpointLpf + 2 * setpointHpf;
            const float gminac = setpointLpf - 2 * setpointHpf;
            if (gyroRate >= gminac && gyroRate <= gmaxac) {
                float acErrorRate1 = gmaxac - gyroRate;
                float acErrorRate2 = gminac - gyroRate;
                if (acErrorRate1 * axisError[axis] < 0) {
                    acErrorRate = acErrorRate1;
                } else {
                    acErrorRate = acErrorRate2;
                }
                if (fabsf(acErrorRate * dT) > fabsf(axisError[axis]) ) {
                    acErrorRate = -axisError[axis] / dT;
                }
            } else {
                acErrorRate = (gyroRate > gmaxac ? gmaxac : gminac ) - gyroRate;
            }
#endif // USE_ABSOLUTE_CONTROL
        } else
#endif // USE_ITERM_RELAX
        {
#if defined(USE_ABSOLUTE_CONTROL)
            acErrorRate = itermErrorRate;
#endif // USE_ABSOLUTE_CONTROL
        }

#if defined(USE_ABSOLUTE_CONTROL)
        if (acGain > 0 && isAirmodeActivated()) {
            axisError[axis] = constrainf(axisError[axis] + acErrorRate * dT, -acErrorLimit, acErrorLimit);
            acCorrection = constrainf(axisError[axis] * acGain, -acLimit, acLimit);
            currentPidSetpoint += acCorrection;
            itermErrorRate += acCorrection;
            if (axis == FD_ROLL) {
                DEBUG_SET(DEBUG_ITERM_RELAX, 3, lrintf(axisError[axis] * 10));
            }
=======
#if defined(USE_ACC)
        handleCrashRecovery(
            pidProfile->crash_recovery, angleTrim, axis, currentTimeUs, gyroRate,
            &currentPidSetpoint, &errorRate);
#endif

        const float previousIterm = pidData[axis].I;
        float itermErrorRate = errorRate;

#if defined(USE_ITERM_RELAX)
        if (!launchControlActive && !inCrashRecoveryMode) {
            applyItermRelax(axis, previousIterm, gyroRate, &itermErrorRate, &currentPidSetpoint);
            errorRate = currentPidSetpoint - gyroRate;
>>>>>>> 2a64051a
        }
#endif

        // --------low-level gyro-based PID based on 2DOF PID controller. ----------
        // 2-DOF PID controller with optional filter on derivative term.
        // b = 1 and only c (feedforward weight) can be tuned (amount derivative on measurement or error).

        // -----calculate P component
        pidData[axis].P = pidCoefficient[axis].Kp * errorRate * tpaFactorKp;
        if (axis == FD_YAW) {
            pidData[axis].P = ptermYawLowpassApplyFn((filter_t *) &ptermYawLowpass, pidData[axis].P);
        }

        // -----calculate I component
#ifdef USE_LAUNCH_CONTROL
        // if launch control is active override the iterm gains
        const float Ki = launchControlActive ? launchControlKi : pidCoefficient[axis].Ki;
#else
        const float Ki = pidCoefficient[axis].Ki;
#endif
        pidData[axis].I = constrainf(previousIterm + Ki * itermErrorRate * dynCi, -itermLimit, itermLimit);

        // -----calculate pidSetpointDelta
        float pidSetpointDelta = 0;
        pidSetpointDelta = currentPidSetpoint - previousPidSetpoint[axis];
        previousPidSetpoint[axis] = currentPidSetpoint;

#ifdef USE_RC_SMOOTHING_FILTER
        pidSetpointDelta = applyRcSmoothingDerivativeFilter(axis, pidSetpointDelta);
#endif // USE_RC_SMOOTHING_FILTER

        // -----calculate D component
        // disable D if launch control is active
        if ((pidCoefficient[axis].Kd > 0) && !launchControlActive){

            // Divide rate change by dT to get differential (ie dr/dt).
            // dT is fixed and calculated from the target PID loop time
            // This is done to avoid DTerm spikes that occur with dynamically
            // calculated deltaT whenever another task causes the PID
            // loop execution to be delayed.
            const float delta =
                - (gyroRateDterm[axis] - previousGyroRateDterm[axis]) * pidFrequency;

#if defined(USE_ACC)
            if (cmpTimeUs(currentTimeUs, levelModeStartTimeUs) > CRASH_RECOVERY_DETECTION_DELAY_US) {
                detectAndSetCrashRecovery(pidProfile->crash_recovery, axis, currentTimeUs, delta, errorRate);
            }
#endif

            float dMinFactor = 1.0f;
#if defined(USE_D_MIN)
            if (dMinPercent[axis] > 0) {
                float dMinGyroFactor = biquadFilterApply(&dMinRange[axis], delta);
                dMinGyroFactor = fabsf(dMinGyroFactor) * dMinGyroGain;
                const float dMinSetpointFactor = (fabsf(pidSetpointDelta)) * dMinSetpointGain;
                dMinFactor = MAX(dMinGyroFactor, dMinSetpointFactor);
                dMinFactor = dMinPercent[axis] + (1.0f - dMinPercent[axis]) * dMinFactor;
                dMinFactor = pt1FilterApply(&dMinLowpass[axis], dMinFactor);
                dMinFactor = MIN(dMinFactor, 1.0f);
                if (axis == FD_ROLL) {
                    DEBUG_SET(DEBUG_D_MIN, 0, lrintf(dMinGyroFactor * 100));
                    DEBUG_SET(DEBUG_D_MIN, 1, lrintf(dMinSetpointFactor * 100));
                    DEBUG_SET(DEBUG_D_MIN, 2, lrintf(pidCoefficient[axis].Kd * dMinFactor * 10 / DTERM_SCALE));
                } else if (axis == FD_PITCH) {
                    DEBUG_SET(DEBUG_D_MIN, 3, lrintf(pidCoefficient[axis].Kd * dMinFactor * 10 / DTERM_SCALE));
                }
            }
#endif
            pidData[axis].D = pidCoefficient[axis].Kd * delta * tpaFactor * dMinFactor;
        } else {
            pidData[axis].D = 0;
        }
        previousGyroRateDterm[axis] = gyroRateDterm[axis];

        // -----calculate feedforward component
<<<<<<< HEAD

        // Only enable feedforward for rate mode
        const float feedforwardGain = flightModeFlags ? 0.0f : pidCoefficient[axis].Kf;

=======
        // Only enable feedforward for rate mode and if launch control is inactive
        const float feedforwardGain = (flightModeFlags || launchControlActive) ? 0.0f : pidCoefficient[axis].Kf;
>>>>>>> 2a64051a
        if (feedforwardGain > 0) {
            // no transition if feedForwardTransition == 0
            float transition = feedForwardTransition > 0 ? MIN(1.f, getRcDeflectionAbs(axis) * feedForwardTransition) : 1;
            pidData[axis].F = feedforwardGain * transition * pidSetpointDelta * pidFrequency;

#if defined(USE_SMART_FEEDFORWARD)
            applySmartFeedforward(axis);
#endif
        } else {
            pidData[axis].F = 0;
        }

#ifdef USE_YAW_SPIN_RECOVERY
        if (yawSpinActive) {
            pidData[axis].I = 0;  // in yaw spin always disable I
            if (axis <= FD_PITCH)  {
                // zero PIDs on pitch and roll leaving yaw P to correct spin
                pidData[axis].P = 0;
                pidData[axis].D = 0;
                pidData[axis].F = 0;
            }
        }
#endif // USE_YAW_SPIN_RECOVERY

#ifdef USE_LAUNCH_CONTROL
        // Disable P/I appropriately based on the launch control mode
        if (launchControlActive) {
            // if not using FULL mode then disable I accumulation on yaw as
            // yaw has a tendency to windup. Otherwise limit yaw iterm accumulation.
            const int launchControlYawItermLimit = (launchControlMode == LAUNCH_CONTROL_MODE_FULL) ? LAUNCH_CONTROL_YAW_ITERM_LIMIT : 0;
            pidData[FD_YAW].I = constrainf(pidData[FD_YAW].I, -launchControlYawItermLimit, launchControlYawItermLimit);

            // for pitch-only mode we disable everything except pitch P/I
            if (launchControlMode == LAUNCH_CONTROL_MODE_PITCHONLY) {
                pidData[FD_ROLL].P = 0;
                pidData[FD_ROLL].I = 0;
                pidData[FD_YAW].P = 0;
                // don't let I go negative (pitch backwards) as front motors are limited in the mixer
                pidData[FD_PITCH].I = MAX(0.0f, pidData[FD_PITCH].I);
            }
        }
#endif
        // calculating the PID sum
        const float pidSum = pidData[axis].P + pidData[axis].I + pidData[axis].D + pidData[axis].F;
#ifdef USE_INTEGRATED_YAW_CONTROL
        if (axis == FD_YAW && useIntegratedYaw) {
            pidData[axis].Sum += pidSum * dT * 100.0f;
            pidData[axis].Sum -= pidData[axis].Sum * integratedYawRelax / 100000.0f * dT / 0.000125f;
        } else
#endif
        {
            pidData[axis].Sum = pidSum;
        }
    }

    // Disable PID control if at zero throttle or if gyro overflow detected
    // This may look very innefficient, but it is done on purpose to always show real CPU usage as in flight
    if (!pidStabilisationEnabled || gyroOverflowDetected()) {
        for (int axis = FD_ROLL; axis <= FD_YAW; ++axis) {
            pidData[axis].P = 0;
            pidData[axis].I = 0;
            pidData[axis].D = 0;
            pidData[axis].F = 0;

            pidData[axis].Sum = 0;
        }
    } else if (zeroThrottleItermReset) {
        pidResetIterm();
    }
}

bool crashRecoveryModeActive(void)
{
    return inCrashRecoveryMode;
}

#ifdef USE_ACRO_TRAINER
void pidSetAcroTrainerState(bool newState)
{
    if (acroTrainerActive != newState) {
        if (newState) {
            pidAcroTrainerInit();
        }
        acroTrainerActive = newState;
    }
}
#endif // USE_ACRO_TRAINER

void pidSetAntiGravityState(bool newState)
{
    if (newState != antiGravityEnabled) {
        // reset the accelerator on state changes
        itermAccelerator = 1.0f;
    }
    antiGravityEnabled = newState;
}

bool pidAntiGravityEnabled(void)
{
    return antiGravityEnabled;
}

#ifdef USE_DYN_LPF
void dynLpfDTermUpdate(float throttle)
{
    if (dynLpfFilter != DYN_LPF_NONE) {
        const unsigned int cutoffFreq = fmax(dynThrottle(throttle) * dynLpfMax, dynLpfMin);

         if (dynLpfFilter == DYN_LPF_PT1) {
            for (int axis = 0; axis < XYZ_AXIS_COUNT; axis++) {
                pt1FilterUpdateCutoff(&dtermLowpass[axis].pt1Filter, pt1FilterGain(cutoffFreq, dT));
            }
        } else if (dynLpfFilter == DYN_LPF_BIQUAD) {
            for (int axis = 0; axis < XYZ_AXIS_COUNT; axis++) {
                biquadFilterUpdateLPF(&dtermLowpass[axis].biquadFilter, cutoffFreq, targetPidLooptime);
            }
        }
    }
}
#endif

void pidSetItermReset(bool enabled)
{
    zeroThrottleItermReset = enabled;
}

float pidGetPreviousSetpoint(int axis)
{
    return previousPidSetpoint[axis];
}<|MERGE_RESOLUTION|>--- conflicted
+++ resolved
@@ -133,1228 +133,11 @@
 {
     RESET_CONFIG(pidProfile_t, pidProfile,
         .pid = {
-<<<<<<< HEAD
-            [PID_ROLL] =  { 46, 45, 25, 60 },
-            [PID_PITCH] = { 50, 50, 27, 60 },
-            [PID_YAW] =   { 65, 45, 0 , 60 },
-            [PID_LEVEL] = { 50, 50, 0, 0 },
-=======
             [PID_ROLL] =  { 42, 60, 35, 70 },
             [PID_PITCH] = { 46, 70, 38, 75 },
             [PID_YAW] =   { 35, 100, 0, 0 },
-            [PID_LEVEL] = { 50, 50, 75, 0 },
->>>>>>> 2a64051a
-            [PID_MAG] =   { 40, 0, 0, 0 },
-        },
-        .pidSumLimit = PIDSUM_LIMIT,
-        .pidSumLimitYaw = PIDSUM_LIMIT_YAW,
-        .yaw_lowpass_hz = 0,
-        .dterm_notch_hz = 0,
-        .dterm_notch_cutoff = 0,
-        .itermWindupPointPercent = 100,
-        .vbatPidCompensation = 0,
-        .pidAtMinThrottle = PID_STABILISATION_ON,
-        .levelAngleLimit = 65,
-        .feedForwardTransition = 0,
-        .yawRateAccelLimit = 0,
-        .rateAccelLimit = 0,
-        .itermThrottleThreshold = 250,
-        .itermAcceleratorGain = 5000,
-        .crash_time = 500,          // ms
-        .crash_delay = 0,           // ms
-        .crash_recovery_angle = 10, // degrees
-        .crash_recovery_rate = 100, // degrees/second
-        .crash_dthreshold = 50,     // degrees/second/second
-        .crash_gthreshold = 400,    // degrees/second
-        .crash_setpoint_threshold = 350, // degrees/second
-        .crash_recovery = PID_CRASH_RECOVERY_OFF, // off by default
-        .racemode_tilt_effect = 130,
-        .racemode_horizon = false,
-        .crash_limit_yaw = 200,
-        .itermLimit = 400,
-        .throttle_boost = 5,
-        .throttle_boost_cutoff = 15,
-        .iterm_rotation = false,
-        .smart_feedforward = false,
-        .iterm_relax = ITERM_RELAX_RP,
-        .iterm_relax_cutoff = ITERM_RELAX_CUTOFF_DEFAULT,
-        .iterm_relax_type = ITERM_RELAX_SETPOINT,
-        .acro_trainer_angle_limit = 20,
-        .acro_trainer_lookahead_ms = 50,
-        .acro_trainer_debug_axis = FD_ROLL,
-        .acro_trainer_gain = 75,
-        .abs_control_gain = 0,
-        .abs_control_limit = 90,
-        .abs_control_error_limit = 20,
-        .abs_control_cutoff = 11,
-        .antiGravityMode = ANTI_GRAVITY_SMOOTH,
-        .dterm_lowpass_hz = 150,    // NOTE: dynamic lpf is enabled by default so this setting is actually
-                                    // overridden and the static lowpass 1 is disabled. We can't set this
-                                    // value to 0 otherwise Configurator versions 10.4 and earlier will also
-                                    // reset the lowpass filter type to PT1 overriding the desired BIQUAD setting.
-        .dterm_lowpass2_hz = 100,   // second Dterm LPF ON by default
-        .dterm_filter_type = FILTER_BIQUAD,
-        .dterm_filter2_type = FILTER_PT1,
-        .dyn_lpf_dterm_min_hz = 150,
-        .dyn_lpf_dterm_max_hz = 250,
-        .launchControlMode = LAUNCH_CONTROL_MODE_NORMAL,
-        .launchControlThrottlePercent = 20,
-        .launchControlAngleLimit = 0,
-        .launchControlGain = 40,
-        .launchControlAllowTriggerReset = true,
-        .use_integrated_yaw = false,
-        .integrated_yaw_relax = 200,
-        .thrustLinearization = 0,
-        .d_min = { 20, 22, 0 },      // roll, pitch, yaw
-        .d_min_gain = 27,
-        .d_min_advance = 20,
-        .motor_output_limit = 100,
-        .auto_profile_cell_count = AUTO_PROFILE_CELL_COUNT_STAY,
-        .transient_throttle_limit = 15,
-    );
-#ifndef USE_D_MIN
-    pidProfile->pid[PID_ROLL].D = 30;
-    pidProfile->pid[PID_PITCH].D = 32;
-#endif
-}
-
-void pgResetFn_pidProfiles(pidProfile_t *pidProfiles)
-{
-    for (int i = 0; i < PID_PROFILE_COUNT; i++) {
-        resetPidProfile(&pidProfiles[i]);
-    }
-}
-
-static void pidSetTargetLooptime(uint32_t pidLooptime)
-{
-    targetPidLooptime = pidLooptime;
-    dT = targetPidLooptime * 1e-6f;
-    pidFrequency = 1.0f / dT;
-}
-
-static FAST_RAM float itermAccelerator = 1.0f;
-
-void pidSetItermAccelerator(float newItermAccelerator)
-{
-    itermAccelerator = newItermAccelerator;
-}
-
-bool pidOsdAntiGravityActive(void)
-{
-    return (itermAccelerator > antiGravityOsdCutoff);
-}
-
-void pidStabilisationState(pidStabilisationState_e pidControllerState)
-{
-    pidStabilisationEnabled = (pidControllerState == PID_STABILISATION_ON) ? true : false;
-}
-
-const angle_index_t rcAliasToAngleIndexMap[] = { AI_ROLL, AI_PITCH };
-
-typedef union dtermLowpass_u {
-    pt1Filter_t pt1Filter;
-    biquadFilter_t biquadFilter;
-} dtermLowpass_t;
-
-static FAST_RAM_ZERO_INIT float previousPidSetpoint[XYZ_AXIS_COUNT];
-
-static FAST_RAM_ZERO_INIT filterApplyFnPtr dtermNotchApplyFn;
-static FAST_RAM_ZERO_INIT biquadFilter_t dtermNotch[XYZ_AXIS_COUNT];
-static FAST_RAM_ZERO_INIT filterApplyFnPtr dtermLowpassApplyFn;
-static FAST_RAM_ZERO_INIT dtermLowpass_t dtermLowpass[XYZ_AXIS_COUNT];
-static FAST_RAM_ZERO_INIT filterApplyFnPtr dtermLowpass2ApplyFn;
-static FAST_RAM_ZERO_INIT dtermLowpass_t dtermLowpass2[XYZ_AXIS_COUNT];
-static FAST_RAM_ZERO_INIT filterApplyFnPtr ptermYawLowpassApplyFn;
-static FAST_RAM_ZERO_INIT pt1Filter_t ptermYawLowpass;
-
-#if defined(USE_ITERM_RELAX)
-static FAST_RAM_ZERO_INIT pt1Filter_t windupLpf[XYZ_AXIS_COUNT];
-static FAST_RAM_ZERO_INIT uint8_t itermRelax;
-static FAST_RAM_ZERO_INIT uint8_t itermRelaxType;
-static uint8_t itermRelaxCutoff;
-static FAST_RAM_ZERO_INIT float itermRelaxSetpointThreshold;
-#endif
-
-#if defined(USE_ABSOLUTE_CONTROL)
-STATIC_UNIT_TESTED FAST_RAM_ZERO_INIT float axisError[XYZ_AXIS_COUNT];
-static FAST_RAM_ZERO_INIT float acGain;
-static FAST_RAM_ZERO_INIT float acLimit;
-static FAST_RAM_ZERO_INIT float acErrorLimit;
-static FAST_RAM_ZERO_INIT float acCutoff;
-static FAST_RAM_ZERO_INIT pt1Filter_t acLpf[XYZ_AXIS_COUNT];
-#endif
-
-#if defined(USE_D_MIN)
-static FAST_RAM_ZERO_INIT biquadFilter_t dMinRange[XYZ_AXIS_COUNT];
-static FAST_RAM_ZERO_INIT pt1Filter_t dMinLowpass[XYZ_AXIS_COUNT];
-#endif
-
-#ifdef USE_RC_SMOOTHING_FILTER
-static FAST_RAM_ZERO_INIT pt1Filter_t setpointDerivativePt1[XYZ_AXIS_COUNT];
-static FAST_RAM_ZERO_INIT biquadFilter_t setpointDerivativeBiquad[XYZ_AXIS_COUNT];
-static FAST_RAM_ZERO_INIT bool setpointDerivativeLpfInitialized;
-static FAST_RAM_ZERO_INIT uint8_t rcSmoothingDebugAxis;
-static FAST_RAM_ZERO_INIT uint8_t rcSmoothingFilterType;
-#endif // USE_RC_SMOOTHING_FILTER
-
-#ifdef USE_AIRMODE_LPF
-static FAST_RAM_ZERO_INIT pt1Filter_t airmodeThrottleLpf1;
-static FAST_RAM_ZERO_INIT pt1Filter_t airmodeThrottleLpf2;
-#endif
-
-static FAST_RAM_ZERO_INIT pt1Filter_t antiGravityThrottleLpf;
-
-void pidInitFilters(const pidProfile_t *pidProfile)
-{
-    STATIC_ASSERT(FD_YAW == 2, FD_YAW_incorrect); // ensure yaw axis is 2
-
-    if (targetPidLooptime == 0) {
-        // no looptime set, so set all the filters to null
-        dtermNotchApplyFn = nullFilterApply;
-        dtermLowpassApplyFn = nullFilterApply;
-        ptermYawLowpassApplyFn = nullFilterApply;
-        return;
-    }
-
-    const uint32_t pidFrequencyNyquist = pidFrequency / 2; // No rounding needed
-
-    uint16_t dTermNotchHz;
-    if (pidProfile->dterm_notch_hz <= pidFrequencyNyquist) {
-        dTermNotchHz = pidProfile->dterm_notch_hz;
-    } else {
-        if (pidProfile->dterm_notch_cutoff < pidFrequencyNyquist) {
-            dTermNotchHz = pidFrequencyNyquist;
-        } else {
-            dTermNotchHz = 0;
-        }
-    }
-
-    if (dTermNotchHz != 0 && pidProfile->dterm_notch_cutoff != 0) {
-        dtermNotchApplyFn = (filterApplyFnPtr)biquadFilterApply;
-        const float notchQ = filterGetNotchQ(dTermNotchHz, pidProfile->dterm_notch_cutoff);
-        for (int axis = FD_ROLL; axis <= FD_YAW; axis++) {
-            biquadFilterInit(&dtermNotch[axis], dTermNotchHz, targetPidLooptime, notchQ, FILTER_NOTCH);
-        }
-    } else {
-        dtermNotchApplyFn = nullFilterApply;
-    }
-
-    //1st Dterm Lowpass Filter
-    uint16_t dterm_lowpass_hz = pidProfile->dterm_lowpass_hz;
-
-#ifdef USE_DYN_LPF
-    if (pidProfile->dyn_lpf_dterm_min_hz) {
-        dterm_lowpass_hz = pidProfile->dyn_lpf_dterm_min_hz;
-    }
-#endif
-
-    if (dterm_lowpass_hz > 0 && dterm_lowpass_hz < pidFrequencyNyquist) {
-        switch (pidProfile->dterm_filter_type) {
-        case FILTER_PT1:
-            dtermLowpassApplyFn = (filterApplyFnPtr)pt1FilterApply;
-            for (int axis = FD_ROLL; axis <= FD_YAW; axis++) {
-                pt1FilterInit(&dtermLowpass[axis].pt1Filter, pt1FilterGain(dterm_lowpass_hz, dT));
-            }
-            break;
-        case FILTER_BIQUAD:
-#ifdef USE_DYN_LPF
-            dtermLowpassApplyFn = (filterApplyFnPtr)biquadFilterApplyDF1;
-#else
-            dtermLowpassApplyFn = (filterApplyFnPtr)biquadFilterApply;
-#endif
-            for (int axis = FD_ROLL; axis <= FD_YAW; axis++) {
-                biquadFilterInitLPF(&dtermLowpass[axis].biquadFilter, dterm_lowpass_hz, targetPidLooptime);
-            }
-            break;
-        default:
-            dtermLowpassApplyFn = nullFilterApply;
-            break;
-        }
-    } else {
-        dtermLowpassApplyFn = nullFilterApply;
-    }
-
-    //2nd Dterm Lowpass Filter
-    if (pidProfile->dterm_lowpass2_hz == 0 || pidProfile->dterm_lowpass2_hz > pidFrequencyNyquist) {
-    	dtermLowpass2ApplyFn = nullFilterApply;
-    } else {
-        switch (pidProfile->dterm_filter2_type) {
-        case FILTER_PT1:
-            dtermLowpass2ApplyFn = (filterApplyFnPtr)pt1FilterApply;
-            for (int axis = FD_ROLL; axis <= FD_YAW; axis++) {
-                pt1FilterInit(&dtermLowpass2[axis].pt1Filter, pt1FilterGain(pidProfile->dterm_lowpass2_hz, dT));
-            }
-            break;
-        case FILTER_BIQUAD:
-            dtermLowpass2ApplyFn = (filterApplyFnPtr)biquadFilterApply;
-            for (int axis = FD_ROLL; axis <= FD_YAW; axis++) {
-                biquadFilterInitLPF(&dtermLowpass2[axis].biquadFilter, pidProfile->dterm_lowpass2_hz, targetPidLooptime);
-            }
-            break;
-        default:
-            dtermLowpass2ApplyFn = nullFilterApply;
-            break;
-        }
-    }
-
-    if (pidProfile->yaw_lowpass_hz == 0 || pidProfile->yaw_lowpass_hz > pidFrequencyNyquist) {
-        ptermYawLowpassApplyFn = nullFilterApply;
-    } else {
-        ptermYawLowpassApplyFn = (filterApplyFnPtr)pt1FilterApply;
-        pt1FilterInit(&ptermYawLowpass, pt1FilterGain(pidProfile->yaw_lowpass_hz, dT));
-    }
-
-#if defined(USE_THROTTLE_BOOST)
-    pt1FilterInit(&throttleLpf, pt1FilterGain(pidProfile->throttle_boost_cutoff, dT));
-#endif
-#if defined(USE_ITERM_RELAX)
-    if (itermRelax) {
-        for (int i = 0; i < XYZ_AXIS_COUNT; i++) {
-            pt1FilterInit(&windupLpf[i], pt1FilterGain(itermRelaxCutoff, dT));
-        }
-    }
-#endif
-#if defined(USE_ABSOLUTE_CONTROL)
-    if (itermRelax) {
-        for (int i = 0; i < XYZ_AXIS_COUNT; i++) {
-            pt1FilterInit(&acLpf[i], pt1FilterGain(acCutoff, dT));
-        }
-    }
-#endif
-#if defined(USE_D_MIN)
-
-    // Initialize the filters for all axis even if the d_min[axis] value is 0
-    // Otherwise if the pidProfile->d_min_xxx parameters are ever added to
-    // in-flight adjustments and transition from 0 to > 0 in flight the feature
-    // won't work because the filter wasn't initialized.
-    for (int axis = FD_ROLL; axis <= FD_YAW; axis++) {
-        biquadFilterInitLPF(&dMinRange[axis], D_MIN_RANGE_HZ, targetPidLooptime);
-        pt1FilterInit(&dMinLowpass[axis], pt1FilterGain(D_MIN_LOWPASS_HZ, dT));
-     }
-#endif
-#if defined(USE_AIRMODE_LPF)
-    if (pidProfile->transient_throttle_limit) {
-        pt1FilterInit(&airmodeThrottleLpf1, pt1FilterGain(7.0f, dT));
-        pt1FilterInit(&airmodeThrottleLpf2, pt1FilterGain(20.0f, dT));
-    }
-#endif
-
-    pt1FilterInit(&antiGravityThrottleLpf, pt1FilterGain(ANTI_GRAVITY_THROTTLE_FILTER_CUTOFF, dT));
-}
-
-#ifdef USE_RC_SMOOTHING_FILTER
-void pidInitSetpointDerivativeLpf(uint16_t filterCutoff, uint8_t debugAxis, uint8_t filterType)
-{
-    rcSmoothingDebugAxis = debugAxis;
-    rcSmoothingFilterType = filterType;
-    if ((filterCutoff > 0) && (rcSmoothingFilterType != RC_SMOOTHING_DERIVATIVE_OFF)) {
-        setpointDerivativeLpfInitialized = true;
-        for (int axis = FD_ROLL; axis <= FD_YAW; axis++) {
-            switch (rcSmoothingFilterType) {
-                case RC_SMOOTHING_DERIVATIVE_PT1:
-                    pt1FilterInit(&setpointDerivativePt1[axis], pt1FilterGain(filterCutoff, dT));
-                    break;
-                case RC_SMOOTHING_DERIVATIVE_BIQUAD:
-                    biquadFilterInitLPF(&setpointDerivativeBiquad[axis], filterCutoff, targetPidLooptime);
-                    break;
-            }
-        }
-    }
-}
-
-void pidUpdateSetpointDerivativeLpf(uint16_t filterCutoff)
-{
-    if ((filterCutoff > 0) && (rcSmoothingFilterType != RC_SMOOTHING_DERIVATIVE_OFF)) {
-        for (int axis = FD_ROLL; axis <= FD_YAW; axis++) {
-            switch (rcSmoothingFilterType) {
-                case RC_SMOOTHING_DERIVATIVE_PT1:
-                    pt1FilterUpdateCutoff(&setpointDerivativePt1[axis], pt1FilterGain(filterCutoff, dT));
-                    break;
-                case RC_SMOOTHING_DERIVATIVE_BIQUAD:
-                    biquadFilterUpdateLPF(&setpointDerivativeBiquad[axis], filterCutoff, targetPidLooptime);
-                    break;
-            }
-        }
-    }
-}
-#endif // USE_RC_SMOOTHING_FILTER
-
-typedef struct pidCoefficient_s {
-    float Kp;
-    float Ki;
-    float Kd;
-    float Kf;
-} pidCoefficient_t;
-
-static FAST_RAM_ZERO_INIT pidCoefficient_t pidCoefficient[XYZ_AXIS_COUNT];
-static FAST_RAM_ZERO_INIT float maxVelocity[XYZ_AXIS_COUNT];
-static FAST_RAM_ZERO_INIT float feedForwardTransition;
-static FAST_RAM_ZERO_INIT float levelGain, horizonGain, horizonTransition, horizonCutoffDegrees, horizonFactorRatio;
-static FAST_RAM_ZERO_INIT float itermWindupPointInv;
-static FAST_RAM_ZERO_INIT uint8_t horizonTiltExpertMode;
-static FAST_RAM_ZERO_INIT timeDelta_t crashTimeLimitUs;
-static FAST_RAM_ZERO_INIT timeDelta_t crashTimeDelayUs;
-static FAST_RAM_ZERO_INIT int32_t crashRecoveryAngleDeciDegrees;
-static FAST_RAM_ZERO_INIT float crashRecoveryRate;
-static FAST_RAM_ZERO_INIT float crashDtermThreshold;
-static FAST_RAM_ZERO_INIT float crashGyroThreshold;
-static FAST_RAM_ZERO_INIT float crashSetpointThreshold;
-static FAST_RAM_ZERO_INIT float crashLimitYaw;
-static FAST_RAM_ZERO_INIT float itermLimit;
-#if defined(USE_THROTTLE_BOOST)
-FAST_RAM_ZERO_INIT float throttleBoost;
-pt1Filter_t throttleLpf;
-#endif
-static FAST_RAM_ZERO_INIT bool itermRotation;
-
-#if defined(USE_SMART_FEEDFORWARD)
-static FAST_RAM_ZERO_INIT bool smartFeedforward;
-#endif
-
-#ifdef USE_LAUNCH_CONTROL
-static FAST_RAM_ZERO_INIT uint8_t launchControlMode;
-static FAST_RAM_ZERO_INIT uint8_t launchControlAngleLimit;
-static FAST_RAM_ZERO_INIT float launchControlKi;
-#endif
-
-#ifdef USE_INTEGRATED_YAW_CONTROL
-static FAST_RAM_ZERO_INIT bool useIntegratedYaw;
-static FAST_RAM_ZERO_INIT uint8_t integratedYawRelax;
-#endif
-
-void pidResetIterm(void)
-{
-    for (int axis = 0; axis < 3; axis++) {
-        pidData[axis].I = 0.0f;
-#if defined(USE_ABSOLUTE_CONTROL)
-        axisError[axis] = 0.0f;
-#endif
-    }
-}
-
-#ifdef USE_ACRO_TRAINER
-static FAST_RAM_ZERO_INIT float acroTrainerAngleLimit;
-static FAST_RAM_ZERO_INIT float acroTrainerLookaheadTime;
-static FAST_RAM_ZERO_INIT uint8_t acroTrainerDebugAxis;
-static FAST_RAM_ZERO_INIT bool acroTrainerActive;
-static FAST_RAM_ZERO_INIT int acroTrainerAxisState[2];  // only need roll and pitch
-static FAST_RAM_ZERO_INIT float acroTrainerGain;
-#endif // USE_ACRO_TRAINER
-
-#ifdef USE_THRUST_LINEARIZATION
-FAST_RAM_ZERO_INIT float thrustLinearization;
-FAST_RAM_ZERO_INIT float thrustLinearizationReciprocal;
-FAST_RAM_ZERO_INIT float thrustLinearizationB;
-#endif
-
-void pidUpdateAntiGravityThrottleFilter(float throttle)
-{
-    if (antiGravityMode == ANTI_GRAVITY_SMOOTH) {
-        antiGravityThrottleHpf = throttle - pt1FilterApply(&antiGravityThrottleLpf, throttle);
-    }
-}
-
-#ifdef USE_DYN_LPF
-static FAST_RAM uint8_t dynLpfFilter = DYN_LPF_NONE;
-static FAST_RAM_ZERO_INIT uint16_t dynLpfMin;
-static FAST_RAM_ZERO_INIT uint16_t dynLpfMax;
-#endif
-
-#ifdef USE_D_MIN
-static FAST_RAM_ZERO_INIT float dMinPercent[XYZ_AXIS_COUNT];
-static FAST_RAM_ZERO_INIT float dMinGyroGain;
-static FAST_RAM_ZERO_INIT float dMinSetpointGain;
-#endif
-
-void pidInitConfig(const pidProfile_t *pidProfile)
-{
-    if (pidProfile->feedForwardTransition == 0) {
-        feedForwardTransition = 0;
-    } else {
-        feedForwardTransition = 100.0f / pidProfile->feedForwardTransition;
-    }
-    for (int axis = FD_ROLL; axis <= FD_YAW; axis++) {
-        pidCoefficient[axis].Kp = PTERM_SCALE * pidProfile->pid[axis].P;
-        pidCoefficient[axis].Ki = ITERM_SCALE * pidProfile->pid[axis].I;
-        pidCoefficient[axis].Kd = DTERM_SCALE * pidProfile->pid[axis].D;
-        pidCoefficient[axis].Kf = FEEDFORWARD_SCALE * (pidProfile->pid[axis].F / 100.0f);
-    }
-#ifdef USE_INTEGRATED_YAW_CONTROL
-    if (!pidProfile->use_integrated_yaw)
-#endif
-    {
-        pidCoefficient[FD_YAW].Ki *= 2.5f;
-    }
-
-    levelGain = pidProfile->pid[PID_LEVEL].P / 10.0f;
-    horizonGain = pidProfile->pid[PID_LEVEL].I / 10.0f;
-    horizonTransition = (float)pidProfile->pid[PID_LEVEL].D;
-    horizonTiltExpertMode = pidProfile->racemode_horizon;
-    horizonCutoffDegrees = constrainf((pidProfile->racemode_tilt_effect) * 1.0f, 0, 180);  //  horizon_tilt_effect
-    horizonFactorRatio = (100 - pidProfile->racemode_tilt_effect) * 0.01f;
-    maxVelocity[FD_ROLL] = maxVelocity[FD_PITCH] = pidProfile->rateAccelLimit * 100 * dT;
-    maxVelocity[FD_YAW] = pidProfile->yawRateAccelLimit * 100 * dT;
-    itermWindupPointInv = 1.0f;
-    if (pidProfile->itermWindupPointPercent < 100) {
-        const float itermWindupPoint = pidProfile->itermWindupPointPercent / 100.0f;
-        itermWindupPointInv = 1.0f / (1.0f - itermWindupPoint);
-    }
-    itermAcceleratorGain = pidProfile->itermAcceleratorGain;
-    crashTimeLimitUs = pidProfile->crash_time * 1000;
-    crashTimeDelayUs = pidProfile->crash_delay * 1000;
-    crashRecoveryAngleDeciDegrees = pidProfile->crash_recovery_angle * 10;
-    crashRecoveryRate = pidProfile->crash_recovery_rate;
-    crashGyroThreshold = pidProfile->crash_gthreshold;
-    crashDtermThreshold = pidProfile->crash_dthreshold;
-    crashSetpointThreshold = pidProfile->crash_setpoint_threshold;
-    crashLimitYaw = pidProfile->crash_limit_yaw;
-    itermLimit = pidProfile->itermLimit;
-#if defined(USE_THROTTLE_BOOST)
-    throttleBoost = pidProfile->throttle_boost * 0.1f;
-#endif
-    itermRotation = pidProfile->iterm_rotation;
-    antiGravityMode = pidProfile->antiGravityMode;
-
-    // Calculate the anti-gravity value that will trigger the OSD display.
-    // For classic AG it's either 1.0 for off and > 1.0 for on.
-    // For the new AG it's a continuous floating value so we want to trigger the OSD
-    // display when it exceeds 25% of its possible range. This gives a useful indication
-    // of AG activity without excessive display.
-    antiGravityOsdCutoff = 1.0f;
-    if (antiGravityMode == ANTI_GRAVITY_SMOOTH) {
-        antiGravityOsdCutoff += ((itermAcceleratorGain - 1000) / 1000.0f) * 0.25f;
-    }
-
-#if defined(USE_SMART_FEEDFORWARD)
-    smartFeedforward = pidProfile->smart_feedforward;
-#endif
-
-#if defined(USE_ITERM_RELAX)
-    itermRelax = pidProfile->iterm_relax;
-    itermRelaxType = pidProfile->iterm_relax_type;
-    itermRelaxCutoff = pidProfile->iterm_relax_cutoff;
-    // adapt setpoint threshold to user changes from default cutoff value
-    itermRelaxSetpointThreshold = ITERM_RELAX_SETPOINT_THRESHOLD * ITERM_RELAX_CUTOFF_DEFAULT / itermRelaxCutoff;
-#endif
-
-#ifdef USE_ACRO_TRAINER
-    acroTrainerAngleLimit = pidProfile->acro_trainer_angle_limit;
-    acroTrainerLookaheadTime = (float)pidProfile->acro_trainer_lookahead_ms / 1000.0f;
-    acroTrainerDebugAxis = pidProfile->acro_trainer_debug_axis;
-    acroTrainerGain = (float)pidProfile->acro_trainer_gain / 10.0f;
-#endif // USE_ACRO_TRAINER
-
-#if defined(USE_ABSOLUTE_CONTROL)
-    acGain = (float)pidProfile->abs_control_gain;
-    acLimit = (float)pidProfile->abs_control_limit;
-    acErrorLimit = (float)pidProfile->abs_control_error_limit;
-    acCutoff = (float)pidProfile->abs_control_cutoff;
-#endif
-
-#ifdef USE_DYN_LPF
-    if (pidProfile->dyn_lpf_dterm_min_hz > 0) {
-        switch (pidProfile->dterm_filter_type) {
-        case FILTER_PT1:
-            dynLpfFilter = DYN_LPF_PT1;
-            break;
-        case FILTER_BIQUAD:
-            dynLpfFilter = DYN_LPF_BIQUAD;
-            break;
-        default:
-            dynLpfFilter = DYN_LPF_NONE;
-            break;
-        }
-    } else {
-        dynLpfFilter = DYN_LPF_NONE;
-    }
-    dynLpfMin = pidProfile->dyn_lpf_dterm_min_hz;
-    dynLpfMax = pidProfile->dyn_lpf_dterm_max_hz;
-#endif
-
-#ifdef USE_LAUNCH_CONTROL
-    launchControlMode = pidProfile->launchControlMode;
-    if (sensors(SENSOR_ACC)) {
-        launchControlAngleLimit = pidProfile->launchControlAngleLimit;
-    } else {
-        launchControlAngleLimit = 0;
-    }
-    launchControlKi = ITERM_SCALE * pidProfile->launchControlGain;
-#endif
-
-#ifdef USE_INTEGRATED_YAW_CONTROL
-    useIntegratedYaw = pidProfile->use_integrated_yaw;
-    integratedYawRelax = pidProfile->integrated_yaw_relax;
-#endif
-
-#ifdef USE_THRUST_LINEARIZATION
-    thrustLinearization = pidProfile->thrustLinearization / 100.0f;
-    if (thrustLinearization != 0.0f) {
-        thrustLinearizationReciprocal = 1.0f / thrustLinearization;
-        thrustLinearizationB = (1.0f - thrustLinearization) / (2.0f * thrustLinearization);
-    }
-#endif    
-#if defined(USE_D_MIN)
-    for (int axis = FD_ROLL; axis <= FD_YAW; ++axis) {
-        const uint8_t dMin = pidProfile->d_min[axis];
-        if ((dMin > 0) && (dMin < pidProfile->pid[axis].D)) {
-            dMinPercent[axis] = dMin / (float)(pidProfile->pid[axis].D);
-        } else {
-            dMinPercent[axis] = 0;
-        }
-    }
-    dMinGyroGain = pidProfile->d_min_gain * D_MIN_GAIN_FACTOR / D_MIN_LOWPASS_HZ;
-    dMinSetpointGain = pidProfile->d_min_gain * D_MIN_SETPOINT_GAIN_FACTOR * pidProfile->d_min_advance * pidFrequency / (100 * D_MIN_LOWPASS_HZ);
-    // lowpass included inversely in gain since stronger lowpass decreases peak effect
-#endif
-#if defined(USE_AIRMODE_LPF)
-    airmodeThrottleOffsetLimit = pidProfile->transient_throttle_limit / 100.0f;
-#endif
-}
-
-void pidInit(const pidProfile_t *pidProfile)
-{
-    pidSetTargetLooptime(gyro.targetLooptime * pidConfig()->pid_process_denom); // Initialize pid looptime
-    pidInitFilters(pidProfile);
-    pidInitConfig(pidProfile);
-#ifdef USE_RPM_FILTER
-    rpmFilterInit(rpmFilterConfig());
-#endif
-}
-
-#ifdef USE_ACRO_TRAINER
-void pidAcroTrainerInit(void)
-{
-    acroTrainerAxisState[FD_ROLL] = 0;
-    acroTrainerAxisState[FD_PITCH] = 0;
-}
-#endif // USE_ACRO_TRAINER
-
-#ifdef USE_THRUST_LINEARIZATION
-float pidCompensateThrustLinearization(float throttle)
-{
-    if (thrustLinearization != 0.0f) {
-        throttle = throttle * (throttle * thrustLinearization + 1.0f - thrustLinearization);
-    }
-    return throttle;
-}
-
-float pidApplyThrustLinearization(float motorOutput)
-{
-    if (thrustLinearization != 0.0f) {
-        if (motorOutput > 0.0f) {
-            motorOutput = sqrtf(motorOutput * thrustLinearizationReciprocal +
-                                thrustLinearizationB * thrustLinearizationB) - thrustLinearizationB;
-        }
-    }
-    return motorOutput;
-}
-#endif
-
-void pidCopyProfile(uint8_t dstPidProfileIndex, uint8_t srcPidProfileIndex)
-{
-    if (dstPidProfileIndex < PID_PROFILE_COUNT && srcPidProfileIndex < PID_PROFILE_COUNT
-        && dstPidProfileIndex != srcPidProfileIndex) {
-        memcpy(pidProfilesMutable(dstPidProfileIndex), pidProfilesMutable(srcPidProfileIndex), sizeof(pidProfile_t));
-    }
-}
-
-<<<<<<< HEAD
-=======
-#if defined(USE_ACC)
-// calculates strength of horizon leveling; 0 = none, 1.0 = most leveling
-STATIC_UNIT_TESTED float calcHorizonLevelStrength(void)
-{
-    // start with 1.0 at center stick, 0.0 at max stick deflection:
-    float horizonLevelStrength = 1.0f - MAX(getRcDeflectionAbs(FD_ROLL), getRcDeflectionAbs(FD_PITCH));
->>>>>>> 2a64051a
-
-// calculates strength of RACEMODEhoriozon leveling and the strength and position range of RACEMODEangle leveling beyond levelAngleLimit; 0 = none, 1.0 = most leveling
-static float calcHorizonLevelStrength(const pidProfile_t *pidProfile)
-{
-    float horizonLevelStrength;
-    // 0 at level, 90 at vertical, 180 at inverted (degrees):
-    const float currentInclination = MAX(ABS(attitude.values.roll), ABS(attitude.values.pitch)) / 10.0f;
-    // Used as a factor in the numerator of inclinationLevelRatio - this will cause the entry point of the fade of leveling strength to be adjustable via horizon transition in configurator for RACEMODEhorizon
-    const float racemodeHorizonTransitionFactor = horizonCutoffDegrees/(horizonCutoffDegrees-horizonTransition);
-    // Used as a factor in the numerator of inclinationLevelRatio - this will cause the fade of leveling strength to start at levelAngleLimit for RACEMODEangle
-    const float racemodeAngleTransitionFactor = horizonCutoffDegrees/(horizonCutoffDegrees-(pidProfile->levelAngleLimit));
-
-    // horizonTiltExpertMode:  0 = RACEMODEangle - ANGLE LIMIT BEHAVIOUR ON ROLL AXIS
-    //                         1 = RACEMODEhoriozon - HORIZON TYPE BEHAVIOUR ON ROLL AXIS
-
-    if (horizonTiltExpertMode) { //determines the leveling strength of RACEMODEhoriozon
-
-        if (horizonCutoffDegrees > 0 && horizonTransition < horizonCutoffDegrees) { //if racemode_tilt_effect>0 and if horizonTransition<racemode_tilt_effect
-
-		//causes leveling to fade from horizonTransition angle to horizonCutoffDegrees	where leveling goes to zero
-        	const float inclinationLevelRatio = constrainf(((horizonCutoffDegrees-currentInclination)*racemodeHorizonTransitionFactor) / horizonCutoffDegrees, 0, 1);
-       		// apply inclination ratio to horizonLevelStrength which lowers leveling to zero as a function of angle and regardless of stick position
-        	horizonLevelStrength = inclinationLevelRatio;
-        } else  { // if racemode_tilt_effect = 0 or horizonTransition>racemode_tilt_effect means no leveling
-        	horizonLevelStrength = 0;
-        }
-
-    } else { // racemode_horizon = 0  determines the leveling strength and moves the leveling region of RACEMODEangle to the edge of levelAngleLimit
-
-        if (horizonCutoffDegrees > 0) { //racemode_tilt_effect>0
-		// //causes leveling to fade from edge od max angle limit to horizonCutoffDegrees leveling goes to zero
-        	const float inclinationLevelRatio = constrainf(((horizonCutoffDegrees-currentInclination)*racemodeAngleTransitionFactor) / horizonCutoffDegrees, 0, 1);
-        	horizonLevelStrength = inclinationLevelRatio;
-        } else  { // if racemode_tilt_effect = 0 means no transition of leveling after max angle and into acro behaviour
-        	horizonLevelStrength = 0;
-        }
-    }
-return constrainf(horizonLevelStrength, 0, 1);
-}
-
-<<<<<<< HEAD
-
-static float pidLevel(int axis, const pidProfile_t *pidProfile, const rollAndPitchTrims_t *angleTrim, float currentPidSetpoint) {
-=======
-STATIC_UNIT_TESTED float pidLevel(int axis, const pidProfile_t *pidProfile, const rollAndPitchTrims_t *angleTrim, float currentPidSetpoint) {
->>>>>>> 2a64051a
-    // calculate error angle and limit the angle to the max inclination
-    // rcDeflection is in range [-1.0, 1.0]
-    float angle = pidProfile->levelAngleLimit * getRcDeflection(axis);
-#ifdef USE_GPS_RESCUE
-    angle += gpsRescueAngle[axis] / 100; // ANGLE IS IN CENTIDEGREES
-#endif
-    angle = constrainf(angle, -pidProfile->levelAngleLimit, pidProfile->levelAngleLimit);
-    const float errorAngle = angle - ((attitude.raw[axis] - angleTrim->raw[axis]) / 10.0f);
-    if (FLIGHT_MODE(ANGLE_MODE) || FLIGHT_MODE(GPS_RESCUE_MODE)) {
-        // ANGLE mode - control is angle based
-        currentPidSetpoint = errorAngle * levelGain;
-    } else { // HORIZON hacked into 2 types of RACEMODE  - Expert Mode On is RACEMODEhoriozon or Off is RACEMODEangle
-        const float horizonLevelStrength = calcHorizonLevelStrength(pidProfile);
-		const float racemodeInclination = MAX(ABS(attitude.values.roll), ABS(attitude.values.pitch)) / 10.0f;
-		if (horizonTiltExpertMode) {//  horizon type racemode behaviour without a level limit - horizonTiltExpertMode is ON
-			currentPidSetpoint = (((currentPidSetpoint * (1 - horizonLevelStrength)) + currentPidSetpoint) / 2) + (errorAngle * horizonGain * horizonLevelStrength);
-		}else{  //angle limit type racemode behaviour  - horizonTiltExpertMode is OFF
-			// if current angle is less than max angle limit
-			if (racemodeInclination < (pidProfile->levelAngleLimit)) {
-			//  This should make roll stick behave like it does in angle mode constraining stick input to max angle just like angle mode
-			currentPidSetpoint = errorAngle * horizonGain;
-			}else{
-			//  modified horizon expert mode behaviour beyond max angle limit for roll axis that is only reachable by pitching to inverted or returning from inverted via roll axis
-			currentPidSetpoint = (((currentPidSetpoint * (1 - horizonLevelStrength)) + currentPidSetpoint) / 2) + (errorAngle * horizonGain * horizonLevelStrength);
-			}
-		}
-    }
-    return currentPidSetpoint;
-}
-
-static timeUs_t crashDetectedAtUs;
-
-static void handleCrashRecovery(
-    const pidCrashRecovery_e crash_recovery, const rollAndPitchTrims_t *angleTrim,
-    const int axis, const timeUs_t currentTimeUs, const float gyroRate, float *currentPidSetpoint, float *errorRate)
-{
-    if (inCrashRecoveryMode && cmpTimeUs(currentTimeUs, crashDetectedAtUs) > crashTimeDelayUs) {
-        if (crash_recovery == PID_CRASH_RECOVERY_BEEP) {
-            BEEP_ON;
-        }
-        if (axis == FD_YAW) {
-            *errorRate = constrainf(*errorRate, -crashLimitYaw, crashLimitYaw);
-        } else {
-            // on roll and pitch axes calculate currentPidSetpoint and errorRate to level the aircraft to recover from crash
-            if (sensors(SENSOR_ACC)) {
-                // errorAngle is deviation from horizontal
-                const float errorAngle =  -(attitude.raw[axis] - angleTrim->raw[axis]) / 10.0f;
-                *currentPidSetpoint = errorAngle * levelGain;
-                *errorRate = *currentPidSetpoint - gyroRate;
-            }
-        }
-        // reset iterm, since accumulated error before crash is now meaningless
-        // and iterm windup during crash recovery can be extreme, especially on yaw axis
-        pidData[axis].I = 0.0f;
-        if (cmpTimeUs(currentTimeUs, crashDetectedAtUs) > crashTimeLimitUs
-            || (getMotorMixRange() < 1.0f
-                   && fabsf(gyro.gyroADCf[FD_ROLL]) < crashRecoveryRate
-                   && fabsf(gyro.gyroADCf[FD_PITCH]) < crashRecoveryRate
-                   && fabsf(gyro.gyroADCf[FD_YAW]) < crashRecoveryRate)) {
-            if (sensors(SENSOR_ACC)) {
-                // check aircraft nearly level
-                if (ABS(attitude.raw[FD_ROLL] - angleTrim->raw[FD_ROLL]) < crashRecoveryAngleDeciDegrees
-                   && ABS(attitude.raw[FD_PITCH] - angleTrim->raw[FD_PITCH]) < crashRecoveryAngleDeciDegrees) {
-                    inCrashRecoveryMode = false;
-                    BEEP_OFF;
-                }
-            } else {
-                inCrashRecoveryMode = false;
-                BEEP_OFF;
-            }
-        }
-    }
-}
-
-static void detectAndSetCrashRecovery(
-    const pidCrashRecovery_e crash_recovery, const int axis,
-    const timeUs_t currentTimeUs, const float delta, const float errorRate)
-{
-    // if crash recovery is on and accelerometer enabled and there is no gyro overflow, then check for a crash
-    // no point in trying to recover if the crash is so severe that the gyro overflows
-    if ((crash_recovery || FLIGHT_MODE(GPS_RESCUE_MODE)) && !gyroOverflowDetected()) {
-        if (ARMING_FLAG(ARMED)) {
-            if (getMotorMixRange() >= 1.0f && !inCrashRecoveryMode
-                && fabsf(delta) > crashDtermThreshold
-                && fabsf(errorRate) > crashGyroThreshold
-                && fabsf(getSetpointRate(axis)) < crashSetpointThreshold) {
-                inCrashRecoveryMode = true;
-                crashDetectedAtUs = currentTimeUs;
-            }
-            if (inCrashRecoveryMode && cmpTimeUs(currentTimeUs, crashDetectedAtUs) < crashTimeDelayUs && (fabsf(errorRate) < crashGyroThreshold
-                || fabsf(getSetpointRate(axis)) > crashSetpointThreshold)) {
-                inCrashRecoveryMode = false;
-                BEEP_OFF;
-            }
-        } else if (inCrashRecoveryMode) {
-            inCrashRecoveryMode = false;
-            BEEP_OFF;
-        }
-    }
-}
-<<<<<<< HEAD
-
-static void rotateVector(float v[XYZ_AXIS_COUNT], float rotation[XYZ_AXIS_COUNT])
-{
-    // rotate v around rotation vector rotation
-    // rotation in radians, all elements must be small
-    for (int i = 0; i < XYZ_AXIS_COUNT; i++) {
-        int i_1 = (i + 1) % 3;
-        int i_2 = (i + 2) % 3;
-        float newV = v[i_1] + v[i_2] * rotation[i];
-        v[i_2] -= v[i_1] * rotation[i];
-        v[i_1] = newV;
-    }
-}
-
-static void rotateITermAndAxisError()
-{
-    if (itermRotation
-#if defined(USE_ABSOLUTE_CONTROL)
-        || acGain > 0
-#endif
-        ) {
-        const float gyroToAngle = dT * RAD;
-        float rotationRads[XYZ_AXIS_COUNT];
-        for (int i = FD_ROLL; i <= FD_YAW; i++) {
-            rotationRads[i] = gyro.gyroADCf[i] * gyroToAngle;
-        }
-#if defined(USE_ABSOLUTE_CONTROL)
-        if (acGain > 0) {
-            rotateVector(axisError, rotationRads);
-        }
-#endif
-        if (itermRotation) {
-            float v[XYZ_AXIS_COUNT];
-            for (int i = 0; i < XYZ_AXIS_COUNT; i++) {
-                v[i] = pidData[i].I;
-            }
-            rotateVector(v, rotationRads );
-            for (int i = 0; i < XYZ_AXIS_COUNT; i++) {
-                pidData[i].I = v[i];
-            }
-        }
-    }
-}
-=======
-#endif // USE_ACC
->>>>>>> 2a64051a
-
-#ifdef USE_ACRO_TRAINER
-
-int acroTrainerSign(float x)
-{
-    return x > 0 ? 1 : -1;
-}
-
-// Acro Trainer - Manipulate the setPoint to limit axis angle while in acro mode
-// There are three states:
-// 1. Current angle has exceeded limit
-//    Apply correction to return to limit (similar to pidLevel)
-// 2. Future overflow has been projected based on current angle and gyro rate
-//    Manage the setPoint to control the gyro rate as the actual angle  approaches the limit (try to prevent overshoot)
-// 3. If no potential overflow is detected, then return the original setPoint
-
-// Use the FAST_CODE_NOINLINE directive to avoid this code from being inlined into ITCM RAM. We accept the
-// performance decrease when Acro Trainer mode is active under the assumption that user is unlikely to be
-// expecting ultimate flight performance at very high loop rates when in this mode.
-static FAST_CODE_NOINLINE float applyAcroTrainer(int axis, const rollAndPitchTrims_t *angleTrim, float setPoint)
-{
-    float ret = setPoint;
-
-    if (!FLIGHT_MODE(ANGLE_MODE) && !FLIGHT_MODE(HORIZON_MODE) && !FLIGHT_MODE(GPS_RESCUE_MODE)) {
-        bool resetIterm = false;
-        float projectedAngle = 0;
-        const int setpointSign = acroTrainerSign(setPoint);
-        const float currentAngle = (attitude.raw[axis] - angleTrim->raw[axis]) / 10.0f;
-        const int angleSign = acroTrainerSign(currentAngle);
-
-        if ((acroTrainerAxisState[axis] != 0) && (acroTrainerAxisState[axis] != setpointSign)) {  // stick has reversed - stop limiting
-            acroTrainerAxisState[axis] = 0;
-        }
-
-        // Limit and correct the angle when it exceeds the limit
-        if ((fabsf(currentAngle) > acroTrainerAngleLimit) && (acroTrainerAxisState[axis] == 0)) {
-            if (angleSign == setpointSign) {
-                acroTrainerAxisState[axis] = angleSign;
-                resetIterm = true;
-            }
-        }
-
-        if (acroTrainerAxisState[axis] != 0) {
-            ret = constrainf(((acroTrainerAngleLimit * angleSign) - currentAngle) * acroTrainerGain, -ACRO_TRAINER_SETPOINT_LIMIT, ACRO_TRAINER_SETPOINT_LIMIT);
-        } else {
-
-        // Not currently over the limit so project the angle based on current angle and
-        // gyro angular rate using a sliding window based on gyro rate (faster rotation means larger window.
-        // If the projected angle exceeds the limit then apply limiting to minimize overshoot.
-            // Calculate the lookahead window by scaling proportionally with gyro rate from 0-500dps
-            float checkInterval = constrainf(fabsf(gyro.gyroADCf[axis]) / ACRO_TRAINER_LOOKAHEAD_RATE_LIMIT, 0.0f, 1.0f) * acroTrainerLookaheadTime;
-            projectedAngle = (gyro.gyroADCf[axis] * checkInterval) + currentAngle;
-            const int projectedAngleSign = acroTrainerSign(projectedAngle);
-            if ((fabsf(projectedAngle) > acroTrainerAngleLimit) && (projectedAngleSign == setpointSign)) {
-                ret = ((acroTrainerAngleLimit * projectedAngleSign) - projectedAngle) * acroTrainerGain;
-                resetIterm = true;
-            }
-        }
-
-        if (resetIterm) {
-            pidData[axis].I = 0;
-        }
-
-        if (axis == acroTrainerDebugAxis) {
-            DEBUG_SET(DEBUG_ACRO_TRAINER, 0, lrintf(currentAngle * 10.0f));
-            DEBUG_SET(DEBUG_ACRO_TRAINER, 1, acroTrainerAxisState[axis]);
-            DEBUG_SET(DEBUG_ACRO_TRAINER, 2, lrintf(ret));
-            DEBUG_SET(DEBUG_ACRO_TRAINER, 3, lrintf(projectedAngle * 10.0f));
-        }
-    }
-
-    return ret;
-}
-#endif // USE_ACRO_TRAINER
-
-static float accelerationLimit(int axis, float currentPidSetpoint)
-{
-    static float previousSetpoint[XYZ_AXIS_COUNT];
-    const float currentVelocity = currentPidSetpoint - previousSetpoint[axis];
-
-    if (fabsf(currentVelocity) > maxVelocity[axis]) {
-        currentPidSetpoint = (currentVelocity > 0) ? previousSetpoint[axis] + maxVelocity[axis] : previousSetpoint[axis] - maxVelocity[axis];
-    }
-
-    previousSetpoint[axis] = currentPidSetpoint;
-    return currentPidSetpoint;
-}
-
-static void rotateVector(float v[XYZ_AXIS_COUNT], float rotation[XYZ_AXIS_COUNT])
-{
-    // rotate v around rotation vector rotation
-    // rotation in radians, all elements must be small
-    for (int i = 0; i < XYZ_AXIS_COUNT; i++) {
-        int i_1 = (i + 1) % 3;
-        int i_2 = (i + 2) % 3;
-        float newV = v[i_1] + v[i_2] * rotation[i];
-        v[i_2] -= v[i_1] * rotation[i];
-        v[i_1] = newV;
-    }
-}
-
-STATIC_UNIT_TESTED void rotateItermAndAxisError()
-{
-    if (itermRotation
-#if defined(USE_ABSOLUTE_CONTROL)
-        || acGain > 0 || debugMode == DEBUG_AC_ERROR
-#endif
-        ) {
-        const float gyroToAngle = dT * RAD;
-        float rotationRads[XYZ_AXIS_COUNT];
-        for (int i = FD_ROLL; i <= FD_YAW; i++) {
-            rotationRads[i] = gyro.gyroADCf[i] * gyroToAngle;
-        }
-#if defined(USE_ABSOLUTE_CONTROL)
-        if (acGain > 0 || debugMode == DEBUG_AC_ERROR) {
-            rotateVector(axisError, rotationRads);
-        }
-#endif
-        if (itermRotation) {
-            float v[XYZ_AXIS_COUNT];
-            for (int i = 0; i < XYZ_AXIS_COUNT; i++) {
-                v[i] = pidData[i].I;
-            }
-            rotateVector(v, rotationRads );
-            for (int i = 0; i < XYZ_AXIS_COUNT; i++) {
-                pidData[i].I = v[i];
-            }
-        }
-    }
-}
-
-#ifdef USE_RC_SMOOTHING_FILTER
-float FAST_CODE applyRcSmoothingDerivativeFilter(int axis, float pidSetpointDelta)
-{
-    float ret = pidSetpointDelta;
-    if (axis == rcSmoothingDebugAxis) {
-        DEBUG_SET(DEBUG_RC_SMOOTHING, 1, lrintf(pidSetpointDelta * 100.0f));
-    }
-    if (setpointDerivativeLpfInitialized) {
-        switch (rcSmoothingFilterType) {
-            case RC_SMOOTHING_DERIVATIVE_PT1:
-                ret = pt1FilterApply(&setpointDerivativePt1[axis], pidSetpointDelta);
-                break;
-            case RC_SMOOTHING_DERIVATIVE_BIQUAD:
-                ret = biquadFilterApplyDF1(&setpointDerivativeBiquad[axis], pidSetpointDelta);
-                break;
-        }
-        if (axis == rcSmoothingDebugAxis) {
-            DEBUG_SET(DEBUG_RC_SMOOTHING, 2, lrintf(ret * 100.0f));
-        }
-    }
-    return ret;
-}
-#endif // USE_RC_SMOOTHING_FILTER
-
-#ifdef USE_SMART_FEEDFORWARD
-void FAST_CODE applySmartFeedforward(int axis)
-{
-    if (smartFeedforward) {
-        if (pidData[axis].P * pidData[axis].F > 0) {
-            if (fabsf(pidData[axis].F) > fabsf(pidData[axis].P)) {
-                pidData[axis].P = 0;
-            } else {
-                pidData[axis].F = 0;
-            }
-        }
-    }
-}
-#endif // USE_SMART_FEEDFORWARD
-
-#if defined(USE_ITERM_RELAX)
-#if defined(USE_ABSOLUTE_CONTROL)
-STATIC_UNIT_TESTED void applyAbsoluteControl(const int axis, const float gyroRate, float *currentPidSetpoint, float *itermErrorRate)
-{
-    if (acGain > 0 || debugMode == DEBUG_AC_ERROR) {
-        const float setpointLpf = pt1FilterApply(&acLpf[axis], *currentPidSetpoint);
-        const float setpointHpf = fabsf(*currentPidSetpoint - setpointLpf);
-        float acErrorRate = 0;
-        const float gmaxac = setpointLpf + 2 * setpointHpf;
-        const float gminac = setpointLpf - 2 * setpointHpf;
-        if (gyroRate >= gminac && gyroRate <= gmaxac) {
-            const float acErrorRate1 = gmaxac - gyroRate;
-            const float acErrorRate2 = gminac - gyroRate;
-            if (acErrorRate1 * axisError[axis] < 0) {
-                acErrorRate = acErrorRate1;
-            } else {
-                acErrorRate = acErrorRate2;
-            }
-            if (fabsf(acErrorRate * dT) > fabsf(axisError[axis]) ) {
-                acErrorRate = -axisError[axis] * pidFrequency;
-            }
-        } else {
-            acErrorRate = (gyroRate > gmaxac ? gmaxac : gminac ) - gyroRate;
-        }
-
-        if (isAirmodeActivated()) {
-            axisError[axis] = constrainf(axisError[axis] + acErrorRate * dT,
-                -acErrorLimit, acErrorLimit);
-            const float acCorrection = constrainf(axisError[axis] * acGain, -acLimit, acLimit);
-            *currentPidSetpoint += acCorrection;
-            *itermErrorRate += acCorrection;
-            DEBUG_SET(DEBUG_AC_CORRECTION, axis, lrintf(acCorrection * 10));
-            if (axis == FD_ROLL) {
-                DEBUG_SET(DEBUG_ITERM_RELAX, 3, lrintf(acCorrection * 10));
-            }
-        }
-        DEBUG_SET(DEBUG_AC_ERROR, axis, lrintf(axisError[axis] * 10));
-    }
-}
-#endif
-
-STATIC_UNIT_TESTED void applyItermRelax(const int axis, const float iterm,
-    const float gyroRate, float *itermErrorRate, float *currentPidSetpoint)
-{
-    const float setpointLpf = pt1FilterApply(&windupLpf[axis], *currentPidSetpoint);
-    const float setpointHpf = fabsf(*currentPidSetpoint - setpointLpf);
-
-    if (itermRelax) {
-        if (axis < FD_YAW || itermRelax == ITERM_RELAX_RPY || itermRelax == ITERM_RELAX_RPY_INC) {
-            const float itermRelaxFactor = MAX(0, 1 - setpointHpf / itermRelaxSetpointThreshold);
-            const bool isDecreasingI =
-                ((iterm > 0) && (*itermErrorRate < 0)) || ((iterm < 0) && (*itermErrorRate > 0));
-            if ((itermRelax >= ITERM_RELAX_RP_INC) && isDecreasingI) {
-                // Do Nothing, use the precalculed itermErrorRate
-            } else if (itermRelaxType == ITERM_RELAX_SETPOINT) {
-                *itermErrorRate *= itermRelaxFactor;
-            } else if (itermRelaxType == ITERM_RELAX_GYRO ) {
-                *itermErrorRate = fapplyDeadband(setpointLpf - gyroRate, setpointHpf);
-            } else {
-                *itermErrorRate = 0.0f;
-            }
-
-            if (axis == FD_ROLL) {
-                DEBUG_SET(DEBUG_ITERM_RELAX, 0, lrintf(setpointHpf));
-                DEBUG_SET(DEBUG_ITERM_RELAX, 1, lrintf(itermRelaxFactor * 100.0f));
-                DEBUG_SET(DEBUG_ITERM_RELAX, 2, lrintf(*itermErrorRate));
-            }
-        }
-
-#if defined(USE_ABSOLUTE_CONTROL)
-        applyAbsoluteControl(axis, gyroRate, currentPidSetpoint, itermErrorRate);
-#endif
-    }
-}
-#endif
-
-#ifdef USE_AIRMODE_LPF
-void pidUpdateAirmodeLpf(float currentOffset)
-{
-    if (airmodeThrottleOffsetLimit == 0.0f) {
-        return;
-    }
-
-    float offsetHpf = currentOffset * 2.5f;
-    offsetHpf = offsetHpf - pt1FilterApply(&airmodeThrottleLpf2, offsetHpf);
-
-    // During high frequency oscillation 2 * currentOffset averages to the offset required to avoid mirroring of the waveform
-    pt1FilterApply(&airmodeThrottleLpf1, offsetHpf);
-    // Bring offset up immediately so the filter only applies to the decline
-    if (currentOffset * airmodeThrottleLpf1.state >= 0 && fabsf(currentOffset) > airmodeThrottleLpf1.state) {
-        airmodeThrottleLpf1.state = currentOffset;
-    }
-    airmodeThrottleLpf1.state = constrainf(airmodeThrottleLpf1.state, -airmodeThrottleOffsetLimit, airmodeThrottleOffsetLimit);
-}
-
-float pidGetAirmodeThrottleOffset()
-{
-    return airmodeThrottleLpf1.state;
-}
-#endif
-
-#ifdef USE_LAUNCH_CONTROL
-#define LAUNCH_CONTROL_MAX_RATE 100.0f
-#define LAUNCH_CONTROL_MIN_RATE 5.0f
-#define LAUNCH_CONTROL_ANGLE_WINDOW 10.0f  // The remaining angle degrees where rate dampening starts
-
-static float applyLaunchControl(int axis, const rollAndPitchTrims_t *angleTrim)
-{
-    float ret = 0.0f;
-
-    // Scale the rates based on stick deflection only. Fixed rates with a max of 100deg/sec
-    // reached at 50% stick deflection. This keeps the launch control positioning consistent
-    // regardless of the user's rates.
-    if ((axis == FD_PITCH) || (launchControlMode != LAUNCH_CONTROL_MODE_PITCHONLY)) {
-        const float stickDeflection = constrainf(getRcDeflection(axis), -0.5f, 0.5f);
-        ret = LAUNCH_CONTROL_MAX_RATE * stickDeflection * 2;
-    }
-
-#if defined(USE_ACC)
-    // If ACC is enabled and a limit angle is set, then try to limit forward tilt
-    // to that angle and slow down the rate as the limit is approached to reduce overshoot
-    if ((axis == FD_PITCH) && (launchControlAngleLimit > 0) && (ret > 0)) {
-        const float currentAngle = (attitude.raw[axis] - angleTrim->raw[axis]) / 10.0f;
-        if (currentAngle >= launchControlAngleLimit) {
-            ret = 0.0f;
-        } else {
-            //for the last 10 degrees scale the rate from the current input to 5 dps
-            const float angleDelta = launchControlAngleLimit - currentAngle;
-            if (angleDelta <= LAUNCH_CONTROL_ANGLE_WINDOW) {
-                ret = scaleRangef(angleDelta, 0, LAUNCH_CONTROL_ANGLE_WINDOW, LAUNCH_CONTROL_MIN_RATE, ret);
-            }
-        }
-    }
-#else
-    UNUSED(angleTrim);
-#endif
-
-    return ret;
-}
-#endif
-
-// Betaflight pid controller, which will be maintained in the future with additional features specialised for current (mini) multirotor usage.
-// Based on 2DOF reference design (matlab)
-void FAST_CODE pidController(const pidProfile_t *pidProfile, timeUs_t currentTimeUs)
-{
-    static float previousGyroRateDterm[XYZ_AXIS_COUNT];
-
-#if defined(USE_ACC)
-    static timeUs_t levelModeStartTimeUs = 0;
-    static bool gpsRescuePreviousState = false;
-#endif
-
-    const float tpaFactor = getThrottlePIDAttenuation();
-
-#if defined(USE_ACC)
-    const rollAndPitchTrims_t *angleTrim = &accelerometerConfig()->accelerometerTrims;
-#else
-    UNUSED(pidProfile);
-    UNUSED(currentTimeUs);
-#endif
-
-#ifdef USE_TPA_MODE
-    const float tpaFactorKp = (currentControlRateProfile->tpaMode == TPA_MODE_PD) ? tpaFactor : 1.0f;
-#else
-    const float tpaFactorKp = tpaFactor;
-#endif
-
-#ifdef USE_YAW_SPIN_RECOVERY
-    const bool yawSpinActive = gyroYawSpinDetected();
-#endif
-
-    const bool launchControlActive = isLaunchControlActive();
-
-#if defined(USE_ACC)
-    const bool gpsRescueIsActive = FLIGHT_MODE(GPS_RESCUE_MODE);
-    const bool levelModeActive = FLIGHT_MODE(ANGLE_MODE) || FLIGHT_MODE(HORIZON_MODE) || gpsRescueIsActive;
-
-    // Keep track of when we entered a self-level mode so that we can
-    // add a guard time before crash recovery can activate.
-    // Also reset the guard time whenever GPS Rescue is activated.
-    if (levelModeActive) {
-        if ((levelModeStartTimeUs == 0) || (gpsRescueIsActive && !gpsRescuePreviousState)) {
-            levelModeStartTimeUs = currentTimeUs;
-        }
-    } else {
-        levelModeStartTimeUs = 0;
-    }
-    gpsRescuePreviousState = gpsRescueIsActive;
-#endif
-
-    // Dynamic i component,
-    if ((antiGravityMode == ANTI_GRAVITY_SMOOTH) && antiGravityEnabled) {
-        itermAccelerator = 1 + fabsf(antiGravityThrottleHpf) * 0.01f * (itermAcceleratorGain - 1000);
-        DEBUG_SET(DEBUG_ANTI_GRAVITY, 1, lrintf(antiGravityThrottleHpf * 1000));
-    }
-    DEBUG_SET(DEBUG_ANTI_GRAVITY, 0, lrintf(itermAccelerator * 1000));
-
-    // gradually scale back integration when above windup point
-<<<<<<< HEAD
-    const float dynCi = constrainf((1.0f - motorMixRange) * ITermWindupPointInv, 0.0f, 1.0f)
-        * dT * itermAccelerator;
-=======
-    float dynCi = dT * itermAccelerator;
-    if (itermWindupPointInv > 1.0f) {
-        dynCi *= constrainf((1.0f - getMotorMixRange()) * itermWindupPointInv, 0.0f, 1.0f);
-    }
->>>>>>> 2a64051a
-
-    // Precalculate gyro deta for D-term here, this allows loop unrolling
-    float gyroRateDterm[XYZ_AXIS_COUNT];
-    for (int axis = FD_ROLL; axis <= FD_YAW; ++axis) {
-        gyroRateDterm[axis] = gyro.gyroADCf[axis];
-#ifdef USE_RPM_FILTER
-        gyroRateDterm[axis] = rpmFilterDterm(axis,gyroRateDterm[axis]);
-#endif
-        gyroRateDterm[axis] = dtermNotchApplyFn((filter_t *) &dtermNotch[axis], gyroRateDterm[axis]);
-        gyroRateDterm[axis] = dtermLowpassApplyFn((filter_t *) &dtermLowpass[axis], gyroRateDterm[axis]);
-        gyroRateDterm[axis] = dtermLowpass2ApplyFn((filter_t *) &dtermLowpass2[axis], gyroRateDterm[axis]);
-    }
-
-    rotateItermAndAxisError();
-#ifdef USE_RPM_FILTER
-    rpmFilterUpdate();
-#endif
-
+            [PID_LEVEL] = { 50, 50, 0, 0},
+          },
 
     // ----------PID controller----------
     for (int axis = FD_ROLL; axis <= FD_YAW; ++axis) {
@@ -1364,17 +147,12 @@
             currentPidSetpoint = accelerationLimit(axis, currentPidSetpoint);
         }
         // Yaw control is GYRO based, direct sticks control is applied to rate PID
-<<<<<<< HEAD
 
 // Seperate horizon hacked to racemode and angle so ignoring pitch axis on racemode doesnt break angle mode
 if ((FLIGHT_MODE(HORIZON_MODE)) && ((axis != FD_YAW)&&(axis != FD_PITCH))) {
           currentPidSetpoint = pidLevel(axis, pidProfile, angleTrim, currentPidSetpoint);
 }
         if ((FLIGHT_MODE(ANGLE_MODE) || FLIGHT_MODE(GPS_RESCUE_MODE)) && axis != FD_YAW) {
-=======
-#if defined(USE_ACC)
-        if (levelModeActive && (axis != FD_YAW)) {
->>>>>>> 2a64051a
             currentPidSetpoint = pidLevel(axis, pidProfile, angleTrim, currentPidSetpoint);
         }
 #endif
@@ -1406,78 +184,6 @@
         // -----calculate error rate
         const float gyroRate = gyro.gyroADCf[axis]; // Process variable from gyro output in deg/sec
         float errorRate = currentPidSetpoint - gyroRate; // r - y
-<<<<<<< HEAD
-        handleCrashRecovery(
-            pidProfile->crash_recovery, angleTrim, axis, currentTimeUs, gyroRate,
-            &currentPidSetpoint, &errorRate);
-
-#ifdef USE_ABSOLUTE_CONTROL
-        float acCorrection = 0;
-        float acErrorRate;
-#endif
-
-        const float ITerm = pidData[axis].I;
-        float itermErrorRate = errorRate;
-
-#if defined(USE_ITERM_RELAX)
-        if (itermRelax && (axis < FD_YAW || itermRelax == ITERM_RELAX_RPY || itermRelax == ITERM_RELAX_RPY_INC)) {
-            const float setpointLpf = pt1FilterApply(&windupLpf[axis], currentPidSetpoint);
-            const float setpointHpf = fabsf(currentPidSetpoint - setpointLpf);
-            const float itermRelaxFactor = 1 - setpointHpf / ITERM_RELAX_SETPOINT_THRESHOLD;
-
-            const bool isDecreasingI = ((ITerm > 0) && (itermErrorRate < 0)) || ((ITerm < 0) && (itermErrorRate > 0));
-            if ((itermRelax >= ITERM_RELAX_RP_INC) && isDecreasingI) {
-                // Do Nothing, use the precalculed itermErrorRate
-            } else if (itermRelaxType == ITERM_RELAX_SETPOINT && setpointHpf < ITERM_RELAX_SETPOINT_THRESHOLD) {
-                itermErrorRate *= itermRelaxFactor;
-            } else if (itermRelaxType == ITERM_RELAX_GYRO ) {
-                itermErrorRate = fapplyDeadband(setpointLpf - gyroRate, setpointHpf);
-            } else {
-                itermErrorRate = 0.0f;
-            }
-
-            if (axis == FD_ROLL) {
-                DEBUG_SET(DEBUG_ITERM_RELAX, 0, lrintf(setpointHpf));
-                DEBUG_SET(DEBUG_ITERM_RELAX, 1, lrintf(itermRelaxFactor * 100.0f));
-                DEBUG_SET(DEBUG_ITERM_RELAX, 2, lrintf(itermErrorRate));
-            }
-
-#if defined(USE_ABSOLUTE_CONTROL)
-            const float gmaxac = setpointLpf + 2 * setpointHpf;
-            const float gminac = setpointLpf - 2 * setpointHpf;
-            if (gyroRate >= gminac && gyroRate <= gmaxac) {
-                float acErrorRate1 = gmaxac - gyroRate;
-                float acErrorRate2 = gminac - gyroRate;
-                if (acErrorRate1 * axisError[axis] < 0) {
-                    acErrorRate = acErrorRate1;
-                } else {
-                    acErrorRate = acErrorRate2;
-                }
-                if (fabsf(acErrorRate * dT) > fabsf(axisError[axis]) ) {
-                    acErrorRate = -axisError[axis] / dT;
-                }
-            } else {
-                acErrorRate = (gyroRate > gmaxac ? gmaxac : gminac ) - gyroRate;
-            }
-#endif // USE_ABSOLUTE_CONTROL
-        } else
-#endif // USE_ITERM_RELAX
-        {
-#if defined(USE_ABSOLUTE_CONTROL)
-            acErrorRate = itermErrorRate;
-#endif // USE_ABSOLUTE_CONTROL
-        }
-
-#if defined(USE_ABSOLUTE_CONTROL)
-        if (acGain > 0 && isAirmodeActivated()) {
-            axisError[axis] = constrainf(axisError[axis] + acErrorRate * dT, -acErrorLimit, acErrorLimit);
-            acCorrection = constrainf(axisError[axis] * acGain, -acLimit, acLimit);
-            currentPidSetpoint += acCorrection;
-            itermErrorRate += acCorrection;
-            if (axis == FD_ROLL) {
-                DEBUG_SET(DEBUG_ITERM_RELAX, 3, lrintf(axisError[axis] * 10));
-            }
-=======
 #if defined(USE_ACC)
         handleCrashRecovery(
             pidProfile->crash_recovery, angleTrim, axis, currentTimeUs, gyroRate,
@@ -1491,7 +197,6 @@
         if (!launchControlActive && !inCrashRecoveryMode) {
             applyItermRelax(axis, previousIterm, gyroRate, &itermErrorRate, &currentPidSetpoint);
             errorRate = currentPidSetpoint - gyroRate;
->>>>>>> 2a64051a
         }
 #endif
 
@@ -1567,15 +272,8 @@
         previousGyroRateDterm[axis] = gyroRateDterm[axis];
 
         // -----calculate feedforward component
-<<<<<<< HEAD
-
-        // Only enable feedforward for rate mode
-        const float feedforwardGain = flightModeFlags ? 0.0f : pidCoefficient[axis].Kf;
-
-=======
         // Only enable feedforward for rate mode and if launch control is inactive
         const float feedforwardGain = (flightModeFlags || launchControlActive) ? 0.0f : pidCoefficient[axis].Kf;
->>>>>>> 2a64051a
         if (feedforwardGain > 0) {
             // no transition if feedForwardTransition == 0
             float transition = feedForwardTransition > 0 ? MIN(1.f, getRcDeflectionAbs(axis) * feedForwardTransition) : 1;
