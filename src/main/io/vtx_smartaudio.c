--- conflicted
+++ resolved
@@ -150,11 +150,7 @@
 bool saDeferred = true; // saCms variable?
 
 // Receive frame reassembly buffer
-<<<<<<< HEAD
-#define SA_MAX_RCVLEN 15
-=======
 #define SA_MAX_RCVLEN 21
->>>>>>> 2a64051a
 static uint8_t sa_rbuf[SA_MAX_RCVLEN+4]; // XXX delete 4 byte guard
 
 //
