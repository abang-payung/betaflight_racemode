--- conflicted
+++ resolved
@@ -75,7 +75,7 @@
         uint8_t switchIndex = i - BOXCAMERA1;
 
         if (IS_RC_MODE_ACTIVE(i)) {
-            
+
             // check last state of this mode, if it's true, then ignore it.
             // Here is a logic to make a toggle control for this mode
             if (switchStates[switchIndex].isActivated) {
@@ -87,7 +87,7 @@
             case BOXCAMERA1:
                 if (isFeatureSupported(RCDEVICE_PROTOCOL_FEATURE_SIMULATE_WIFI_BUTTON)) {
                     // avoid display wifi page when arming, in the next firmware(>2.0) of rcsplit we have change the wifi page logic:
-                    // when the wifi was turn on it won't turn off the analog video output, 
+                    // when the wifi was turn on it won't turn off the analog video output,
                     // and just put a wifi indicator on the right top of the video output. here is for the old split firmware
                     if (!ARMING_FLAG(ARMED) && ((getArmingDisableFlags() & ARMING_DISABLED_RUNAWAY_TAKEOFF) == 0)) {
                         behavior = RCDEVICE_PROTOCOL_CAM_CTRL_SIMULATE_WIFI_BTN;
@@ -96,7 +96,7 @@
                 break;
             case BOXCAMERA2:
                 if (isFeatureSupported(RCDEVICE_PROTOCOL_FEATURE_SIMULATE_POWER_BUTTON)) {
-                    behavior = RCDEVICE_PROTOCOL_CAM_CTRL_SIMULATE_POWER_BTN;        
+                    behavior = RCDEVICE_PROTOCOL_CAM_CTRL_SIMULATE_POWER_BTN;
                 }
                 break;
             case BOXCAMERA3:
@@ -128,7 +128,7 @@
         if (operationID == RCDEVICE_PROTOCOL_5KEY_CONNECTION_CLOSE) {
             return;
         }
-    } 
+    }
 }
 
 static void rcdeviceSimulationRespHandle(rcdeviceResponseParseContext_t *ctx)
@@ -290,13 +290,7 @@
 
     rcdeviceCameraControlProcess();
 
-<<<<<<< HEAD
-    if (rcdeviceIs5KeyEnabled()) {
-        rcdevice5KeySimulationProcess(currentTimeUs);
-    }
-=======
     rcdevice5KeySimulationProcess(currentTimeUs);
->>>>>>> 2a64051a
 }
 
 void rcdeviceInit(void)
