--- conflicted
+++ resolved
@@ -791,20 +791,11 @@
     osdConfig->item_pos[OSD_HOME_DIR]           = OSD_POS(14, 9)  | VISIBLE_FLAG;
     osdConfig->item_pos[OSD_COMPASS_BAR]        = OSD_POS(10, 8)  | VISIBLE_FLAG;
     osdConfig->item_pos[OSD_MAIN_BATT_USAGE]    = OSD_POS(8, 12)  | VISIBLE_FLAG;
-<<<<<<< HEAD
-    osdConfig->item_pos[OSD_ARMED_TIME]         = OSD_POS(1, 2)   | VISIBLE_FLAG;
     osdConfig->item_pos[OSD_DISARMED]           = OSD_POS(11, 4)  | VISIBLE_FLAG; // 10,4 in BF
     osdConfig->item_pos[OSD_NUMERICAL_HEADING]  = OSD_POS(24, 9)  | VISIBLE_FLAG; // 23,9 in BF
     osdConfig->item_pos[OSD_NUMERICAL_VARIO]    = OSD_POS(24, 8)  | VISIBLE_FLAG; // 23,8 in BF
     osdConfig->item_pos[OSD_ESC_TMP]            = OSD_POS(1,  5)  | VISIBLE_FLAG; // 18,2 in BF
     osdConfig->item_pos[OSD_ESC_RPM]            = OSD_POS(1, 6)   | VISIBLE_FLAG; // 19,2 in BF
-=======
-    osdConfig->item_pos[OSD_DISARMED]           = OSD_POS(10, 4)  | VISIBLE_FLAG;
-    osdConfig->item_pos[OSD_NUMERICAL_HEADING]  = OSD_POS(23, 9)  | VISIBLE_FLAG;
-    osdConfig->item_pos[OSD_NUMERICAL_VARIO]    = OSD_POS(23, 8)  | VISIBLE_FLAG;
-    osdConfig->item_pos[OSD_ESC_TMP]            = OSD_POS(18, 2)  | VISIBLE_FLAG;
-    osdConfig->item_pos[OSD_ESC_RPM]            = OSD_POS(19, 2)  | VISIBLE_FLAG;
->>>>>>> 2b7e74c9
 
     osdConfig->enabled_stats[OSD_STAT_MAX_SPEED]       = true;
     osdConfig->enabled_stats[OSD_STAT_MIN_BATTERY]     = true;
