/*
 * This file is part of Cleanflight and Betaflight.
 *
 * Cleanflight and Betaflight are free software. You can redistribute
 * this software and/or modify this software under the terms of the
 * GNU General Public License as published by the Free Software
 * Foundation, either version 3 of the License, or (at your option)
 * any later version.
 *
 * Cleanflight and Betaflight are distributed in the hope that they
 * will be useful, but WITHOUT ANY WARRANTY; without even the implied
 * warranty of MERCHANTABILITY or FITNESS FOR A PARTICULAR PURPOSE.
 * See the GNU General Public License for more details.
 *
 * You should have received a copy of the GNU General Public License
 * along with this software.
 *
 * If not, see <http://www.gnu.org/licenses/>.
 */

#include <stdbool.h>
#include <stdint.h>
#include <string.h>

#include "platform.h"

#include "common/crc.h"
#include "common/maths.h"
#include "common/streambuf.h"

#include "drivers/time.h"

#include "io/serial.h"

#include "pg/rcdevice.h"

#include "rcdevice.h"

#ifdef USE_RCDEVICE

typedef struct runcamDeviceExpectedResponseLength_s {
    uint8_t command;
    uint8_t reponseLength;
} runcamDeviceExpectedResponseLength_t;

static runcamDeviceExpectedResponseLength_t expectedResponsesLength[] = {
    { RCDEVICE_PROTOCOL_COMMAND_GET_DEVICE_INFO,            5},
    { RCDEVICE_PROTOCOL_COMMAND_5KEY_SIMULATION_PRESS,      2},
    { RCDEVICE_PROTOCOL_COMMAND_5KEY_SIMULATION_RELEASE,    2},
    { RCDEVICE_PROTOCOL_COMMAND_5KEY_CONNECTION,            3},
};

rcdeviceWaitingResponseQueue waitingResponseQueue;
static uint8_t recvBuf[RCDEVICE_PROTOCOL_MAX_PACKET_SIZE]; // all the response contexts using same recv buffer

static uint8_t runcamDeviceGetRespLen(uint8_t command)
{
    for (unsigned int i = 0; i < ARRAYLEN(expectedResponsesLength); i++) {
        if (expectedResponsesLength[i].command == command) {
            return expectedResponsesLength[i].reponseLength;
        }
    }

    return 0;
}

static bool rcdeviceRespCtxQueuePush(rcdeviceWaitingResponseQueue *queue, rcdeviceResponseParseContext_t *respCtx)
{
    if (queue == NULL || (queue->itemCount + 1) > MAX_WAITING_RESPONSES) {
        return false;
    }

    queue->buffer[queue->tailPos] = *respCtx;

    int newTailPos = queue->tailPos + 1;
    if (newTailPos >= MAX_WAITING_RESPONSES) {
        newTailPos = 0;
    }
    queue->itemCount += 1;
    queue->tailPos = newTailPos;
    
    return true;
}

static rcdeviceResponseParseContext_t* rcdeviceRespCtxQueuePeekFront(rcdeviceWaitingResponseQueue *queue)
{
    if (queue == NULL || queue->itemCount == 0) {
        return NULL;
    }

    rcdeviceResponseParseContext_t *ctx = &queue->buffer[queue->headPos];
    return ctx;
}

STATIC_UNIT_TESTED rcdeviceResponseParseContext_t* rcdeviceRespCtxQueueShift(rcdeviceWaitingResponseQueue *queue)
{
    if (queue == NULL || queue->itemCount == 0) {
        return NULL;
    }

    rcdeviceResponseParseContext_t *ctx = &queue->buffer[queue->headPos];
    int newHeadPos = queue->headPos + 1;
    if (newHeadPos >= MAX_WAITING_RESPONSES) {
        newHeadPos = 0;
    }
    queue->itemCount -= 1;
    queue->headPos = newHeadPos;

    return ctx;
}

// every time send packet to device, and want to get something from device,
// it'd better call the method to clear the rx buffer before the packet send,
// else may be the useless data in rx buffer will cause the response decoding
// failed.
static void runcamDeviceFlushRxBuffer(runcamDevice_t *device)
{
    while (serialRxBytesWaiting(device->serialPort) > 0) {
        serialRead(device->serialPort);
    }
}

// a common way to send packet to device
static void runcamDeviceSendPacket(runcamDevice_t *device, uint8_t command, uint8_t *paramData, int paramDataLen)
{
    // is this device open?
    if (!device->serialPort) {
        return;
    }

    sbuf_t buf;
    // prepare pointer
    buf.ptr = device->buffer;
    buf.end = ARRAYEND(device->buffer);

    sbufWriteU8(&buf, RCDEVICE_PROTOCOL_HEADER);
    sbufWriteU8(&buf, command);

    if (paramData) {
        sbufWriteData(&buf, paramData, paramDataLen);
    }

    // add crc over (all) data
    crc8_dvb_s2_sbuf_append(&buf, device->buffer);

    // switch to reader
    sbufSwitchToReader(&buf, device->buffer);

    // send data if possible
    serialWriteBuf(device->serialPort, sbufPtr(&buf), sbufBytesRemaining(&buf));
}

// a common way to send a packet to device, and get response from the device.
static void runcamDeviceSendRequestAndWaitingResp(runcamDevice_t *device, uint8_t commandID, uint8_t *paramData, uint8_t paramDataLen, timeMs_t tiemout, int maxRetryTimes, void *userInfo, rcdeviceRespParseFunc parseFunc)
{
    runcamDeviceFlushRxBuffer(device);

    rcdeviceResponseParseContext_t responseCtx;
    memset(&responseCtx, 0, sizeof(rcdeviceResponseParseContext_t));
    responseCtx.recvBuf = recvBuf;
    responseCtx.command = commandID;
    responseCtx.maxRetryTimes = maxRetryTimes;
    responseCtx.expectedRespLen = runcamDeviceGetRespLen(commandID);
    responseCtx.timeout = tiemout;
    responseCtx.timeoutTimestamp = millis() + tiemout;
    responseCtx.parserFunc = parseFunc;
    responseCtx.device = device;
<<<<<<< HEAD
    responseCtx.protocolVer = RCDEVICE_PROTOCOL_VERSION_1_0;
=======
    responseCtx.protocolVersion = RCDEVICE_PROTOCOL_VERSION_1_0;
>>>>>>> 2a64051a
    if (paramData != NULL) {
        memcpy(responseCtx.paramData, paramData, paramDataLen);
        responseCtx.paramDataLen = paramDataLen;
    }
<<<<<<< HEAD
    responseCtx.userInfo = userInfo;
    rcdeviceRespCtxQueuePush(&watingResponseQueue, &responseCtx);
=======

    responseCtx.userInfo = userInfo;
    if (rcdeviceRespCtxQueuePush(&waitingResponseQueue, &responseCtx)) {
        // send packet
        runcamDeviceSendPacket(device, commandID, paramData, paramDataLen);
    }
}

static void runcamDeviceParseV1DeviceInfo(rcdeviceResponseParseContext_t *ctx)
{
    if (ctx->result != RCDEVICE_RESP_SUCCESS) {
        return;
    }

    runcamDevice_t *device = ctx->device;
    device->info.protocolVersion = RCDEVICE_PROTOCOL_RCSPLIT_VERSION;
    device->info.features = RCDEVICE_PROTOCOL_FEATURE_SIMULATE_POWER_BUTTON | RCDEVICE_PROTOCOL_FEATURE_SIMULATE_WIFI_BUTTON | RCDEVICE_PROTOCOL_FEATURE_CHANGE_MODE;
    device->isReady = true;
}

static uint8_t crc8HighFirst(uint8_t *ptr, uint8_t len)
{
    uint8_t crc = 0x00;
    while (len--) {
        crc ^= *ptr++;
        for (unsigned i = 8; i > 0; --i) {
            if (crc & 0x80)
                crc = (crc << 1) ^ 0x31;
            else
                crc = (crc << 1);
        }
    }
    return (crc);
}

// for the rcsplits that firmware <= 1.1.0
static void runcamSplitSendCommand(runcamDevice_t *device, uint8_t argument)
{
    if (!device->serialPort) {
        return;
    }

    uint8_t uart_buffer[5] = {0};
    uint8_t crc = 0;

    uart_buffer[0] = RCSPLIT_PACKET_HEADER;
    uart_buffer[1] = RCSPLIT_PACKET_CMD_CTRL;
    uart_buffer[2] = argument;
    uart_buffer[3] = RCSPLIT_PACKET_TAIL;
    crc = crc8HighFirst(uart_buffer, 4);
>>>>>>> 2a64051a

    // build up a full request [header]+[command]+[argument]+[crc]+[tail]
    uart_buffer[3] = crc;
    uart_buffer[4] = RCSPLIT_PACKET_TAIL;

    // write to device
    serialWriteBuf(device->serialPort, uart_buffer, 5);
}

static void runcamDeviceParseV1DeviceInfo(rcdeviceResponseParseContext_t *ctx)
{
    if (ctx->result != RCDEVICE_RESP_SUCCESS) {
        return;
    }

    runcamDevice_t *device = ctx->device;
    device->info.protocolVer = RCDEVICE_PROTOCOL_RCSPLIT_VERSION;
    device->info.features = RCDEVICE_PROTOCOL_FEATURE_SIMULATE_POWER_BUTTON | RCDEVICE_PROTOCOL_FEATURE_SIMULATE_WIFI_BUTTON | RCDEVICE_PROTOCOL_FEATURE_CHANGE_MODE;
    device->isReady = true;
}

static uint8_t crc8HighFirst(uint8_t *ptr, uint8_t len)
{
    uint8_t crc = 0x00;
    while (len--) {
        crc ^= *ptr++;
        for (unsigned i = 8; i > 0; --i) {
            if (crc & 0x80)
                crc = (crc << 1) ^ 0x31;
            else
                crc = (crc << 1);
        }
    }
    return (crc);
}

// for the rcsplits that firmware <= 1.1.0
static void runcamSplitSendCommand(runcamDevice_t *device, uint8_t argument)
{
    if (!device->serialPort) {
        return;
    }

    uint8_t uart_buffer[5] = {0};
    uint8_t crc = 0;

    uart_buffer[0] = RCSPLIT_PACKET_HEADER;
    uart_buffer[1] = RCSPLIT_PACKET_CMD_CTRL;
    uart_buffer[2] = argument;
    uart_buffer[3] = RCSPLIT_PACKET_TAIL;
    crc = crc8HighFirst(uart_buffer, 4);

    // build up a full request [header]+[command]+[argument]+[crc]+[tail]
    uart_buffer[3] = crc;
    uart_buffer[4] = RCSPLIT_PACKET_TAIL;

    // write to device
    serialWriteBuf(device->serialPort, uart_buffer, 5);
}

static void runcamDeviceParseV2DeviceInfo(rcdeviceResponseParseContext_t *ctx)
{
    if (ctx->result != RCDEVICE_RESP_SUCCESS) {
        runcamDeviceFlushRxBuffer(ctx->device);

        rcdeviceResponseParseContext_t responseCtx;
        memset(&responseCtx, 0, sizeof(rcdeviceResponseParseContext_t));
        responseCtx.recvBuf = recvBuf;
        responseCtx.command = 0xFF;
        responseCtx.maxRetryTimes = rcdeviceConfig()->initDeviceAttempts;
        responseCtx.expectedRespLen = 5;
        responseCtx.timeout = rcdeviceConfig()->initDeviceAttemptInterval;
        responseCtx.timeoutTimestamp = millis() + rcdeviceConfig()->initDeviceAttemptInterval;
        responseCtx.parserFunc = runcamDeviceParseV1DeviceInfo;
        responseCtx.device = ctx->device;
<<<<<<< HEAD
        responseCtx.protocolVer = RCDEVICE_PROTOCOL_RCSPLIT_VERSION;
        rcdeviceRespCtxQueuePush(&watingResponseQueue, &responseCtx);
=======
        responseCtx.protocolVersion = RCDEVICE_PROTOCOL_RCSPLIT_VERSION;
        rcdeviceRespCtxQueuePush(&waitingResponseQueue, &responseCtx);
>>>>>>> 2a64051a

        runcamSplitSendCommand(ctx->device, 0xFF);
        return;
    }
    runcamDevice_t *device = ctx->device;
    device->info.protocolVer = ctx->recvBuf[1];

    uint8_t featureLowBits = ctx->recvBuf[2];
    uint8_t featureHighBits = ctx->recvBuf[3];
    device->info.features = (featureHighBits << 8) | featureLowBits;
    device->isReady = true;
}

// get the device info(firmware version, protocol version and features, see the
// definition of runcamDeviceInfo_t to know more)
static void runcamDeviceGetDeviceInfo(runcamDevice_t *device)
{
    runcamDeviceSendRequestAndWaitingResp(device, RCDEVICE_PROTOCOL_COMMAND_GET_DEVICE_INFO, NULL, 0, rcdeviceConfig()->initDeviceAttemptInterval, rcdeviceConfig()->initDeviceAttempts, NULL, runcamDeviceParseV2DeviceInfo);
}

// init the runcam device, it'll search the UART port with FUNCTION_RCDEVICE id
// this function will delay 3 seconds to wait the device prepared(special for runcam split)
void runcamDeviceInit(runcamDevice_t *device)
{
    device->isReady = false;
    serialPortFunction_e portID = FUNCTION_RCDEVICE;
    serialPortConfig_t *portConfig = findSerialPortConfig(portID);
    if (portConfig != NULL) {
        device->serialPort = openSerialPort(portConfig->identifier, portID, NULL, NULL, 115200, MODE_RXTX, SERIAL_NOT_INVERTED);
        device->info.protocolVersion = rcdeviceConfig()->protocolVersion;
        if (device->serialPort != NULL) {
            runcamDeviceGetDeviceInfo(device);
        }
    }
}


bool runcamDeviceSimulateCameraButton(runcamDevice_t *device, uint8_t operation)
{
    if (device->info.protocolVer == RCDEVICE_PROTOCOL_VERSION_1_0) {
        runcamDeviceSendPacket(device, RCDEVICE_PROTOCOL_COMMAND_CAMERA_CONTROL, &operation, sizeof(operation));
<<<<<<< HEAD
    } else if (device->info.protocolVer == RCDEVICE_PROTOCOL_RCSPLIT_VERSION) {
=======
    } else if (device->info.protocolVersion == RCDEVICE_PROTOCOL_RCSPLIT_VERSION) {
>>>>>>> 2a64051a
        runcamSplitSendCommand(device, operation + 1);
    } else {
        return false;
    }

    return true;
}

// every time start to control the OSD menu of camera, must call this method to
// camera
void runcamDeviceOpen5KeyOSDCableConnection(runcamDevice_t *device, rcdeviceRespParseFunc parseFunc)
{
    uint8_t operation = RCDEVICE_PROTOCOL_5KEY_CONNECTION_OPEN;
    runcamDeviceSendRequestAndWaitingResp(device, RCDEVICE_PROTOCOL_COMMAND_5KEY_CONNECTION, &operation, sizeof(uint8_t), 400, 2, NULL, parseFunc);
}

// when the control was stop, must call this method to the camera to disconnect
// with camera.
void runcamDeviceClose5KeyOSDCableConnection(runcamDevice_t *device, rcdeviceRespParseFunc parseFunc)
{
    uint8_t operation = RCDEVICE_PROTOCOL_5KEY_CONNECTION_CLOSE;
    runcamDeviceSendRequestAndWaitingResp(device, RCDEVICE_PROTOCOL_COMMAND_5KEY_CONNECTION, &operation, sizeof(uint8_t), 400, 2, NULL, parseFunc);
}

// simulate button press event of 5 key osd cable with special button
void runcamDeviceSimulate5KeyOSDCableButtonPress(runcamDevice_t *device, uint8_t operation, rcdeviceRespParseFunc parseFunc)
{
    if (operation == RCDEVICE_PROTOCOL_5KEY_SIMULATION_NONE) {
        return;
    }

    runcamDeviceSendRequestAndWaitingResp(device, RCDEVICE_PROTOCOL_COMMAND_5KEY_SIMULATION_PRESS, &operation, sizeof(uint8_t), 400, 2, NULL, parseFunc);
}

// simulate button release event of 5 key osd cable
void runcamDeviceSimulate5KeyOSDCableButtonRelease(runcamDevice_t *device, rcdeviceRespParseFunc parseFunc)
{
    runcamDeviceSendRequestAndWaitingResp(device, RCDEVICE_PROTOCOL_COMMAND_5KEY_SIMULATION_RELEASE, NULL, 0, 400, 2, NULL, parseFunc);
}

static rcdeviceResponseParseContext_t* getWaitingResponse(timeMs_t currentTimeMs)
{
    rcdeviceResponseParseContext_t *respCtx = rcdeviceRespCtxQueuePeekFront(&waitingResponseQueue);
    while (respCtx != NULL && respCtx->timeoutTimestamp != 0 && currentTimeMs > respCtx->timeoutTimestamp) {
        if (respCtx->maxRetryTimes > 0) {
<<<<<<< HEAD
            if (respCtx->protocolVer == RCDEVICE_PROTOCOL_VERSION_1_0) {
                runcamDeviceSendPacket(respCtx->device, respCtx->command, respCtx->paramData, respCtx->paramDataLen);
            } else if (respCtx->protocolVer == RCDEVICE_PROTOCOL_RCSPLIT_VERSION) {
=======
            if (respCtx->protocolVersion == RCDEVICE_PROTOCOL_VERSION_1_0) {
                runcamDeviceSendPacket(respCtx->device, respCtx->command, respCtx->paramData, respCtx->paramDataLen);
            } else if (respCtx->protocolVersion == RCDEVICE_PROTOCOL_RCSPLIT_VERSION) {
>>>>>>> 2a64051a
                runcamSplitSendCommand(respCtx->device, respCtx->command);
            }

            respCtx->recvRespLen = 0;
            respCtx->timeoutTimestamp = currentTimeMs + respCtx->timeout;
            respCtx->maxRetryTimes -= 1;
            respCtx = NULL;
            break;
        } else {
            respCtx->result = RCDEVICE_RESP_TIMEOUT;
            if (respCtx->parserFunc != NULL) {
                respCtx->parserFunc(respCtx);
            }

            // dequeue and get next waiting response context
            rcdeviceRespCtxQueueShift(&waitingResponseQueue);
            respCtx = rcdeviceRespCtxQueuePeekFront(&waitingResponseQueue);
        }
    }

    return respCtx;
}

void rcdeviceReceive(timeUs_t currentTimeUs) 
{
    UNUSED(currentTimeUs);

    rcdeviceResponseParseContext_t *respCtx = NULL;
    while ((respCtx = getWaitingResponse(millis())) != NULL) {
        if (!serialRxBytesWaiting(respCtx->device->serialPort)) {
            break;
        }

        const uint8_t c = serialRead(respCtx->device->serialPort);
<<<<<<< HEAD

        if (respCtx->recvRespLen == 0) {
            // Only start receiving packet when we found a header
            if ((respCtx->protocolVer == RCDEVICE_PROTOCOL_VERSION_1_0 && c != RCDEVICE_PROTOCOL_HEADER) || (respCtx->protocolVer == RCDEVICE_PROTOCOL_RCSPLIT_VERSION && c != RCSPLIT_PACKET_HEADER)) {
                continue;
            }
        }
        
=======
        if (respCtx->recvRespLen == 0) {
            // Only start receiving packet when we found a header
            if ((respCtx->protocolVersion == RCDEVICE_PROTOCOL_VERSION_1_0 && c != RCDEVICE_PROTOCOL_HEADER) || (respCtx->protocolVersion == RCDEVICE_PROTOCOL_RCSPLIT_VERSION && c != RCSPLIT_PACKET_HEADER)) {
                continue;
            }
        }

>>>>>>> 2a64051a
        respCtx->recvBuf[respCtx->recvRespLen] = c;
        respCtx->recvRespLen += 1;

        // if data received done, trigger callback to parse response data, and update rcdevice state
        if (respCtx->recvRespLen == respCtx->expectedRespLen) {
            if (respCtx->protocolVersion == RCDEVICE_PROTOCOL_VERSION_1_0) {
                uint8_t crc = 0;
                for (int i = 0; i < respCtx->recvRespLen; i++) {
                    crc = crc8_dvb_s2(crc, respCtx->recvBuf[i]);
                }
<<<<<<< HEAD
                
                respCtx->result = (crc == 0) ? RCDEVICE_RESP_SUCCESS : RCDEVICE_RESP_INCORRECT_CRC;
            } else if (respCtx->protocolVer == RCDEVICE_PROTOCOL_RCSPLIT_VERSION) {
                // do nothing, just call parserFunc
                respCtx->result = RCDEVICE_RESP_SUCCESS;
=======

                respCtx->result = (crc == 0) ? RCDEVICE_RESP_SUCCESS : RCDEVICE_RESP_INCORRECT_CRC;
            } else if (respCtx->protocolVersion == RCDEVICE_PROTOCOL_RCSPLIT_VERSION) {
                if (respCtx->recvBuf[0] == RCSPLIT_PACKET_HEADER && respCtx->recvBuf[1] == RCSPLIT_PACKET_CMD_CTRL && respCtx->recvBuf[2] == 0xFF && respCtx->recvBuf[4] == RCSPLIT_PACKET_TAIL) {
                    uint8_t crcFromPacket = respCtx->recvBuf[3];
                    respCtx->recvBuf[3] = respCtx->recvBuf[4]; // move packet tail field to crc field, and calc crc with first 4 bytes
                    uint8_t crc = crc8HighFirst(respCtx->recvBuf, 4);
                    
                    respCtx->result = crc == crcFromPacket ? RCDEVICE_RESP_SUCCESS : RCDEVICE_RESP_INCORRECT_CRC;
                } else {
                    respCtx->result = RCDEVICE_RESP_INCORRECT_CRC;
                }
>>>>>>> 2a64051a
            }

            if (respCtx->parserFunc != NULL) {
                respCtx->parserFunc(respCtx);
            }

            if (respCtx->result == RCDEVICE_RESP_SUCCESS) {
                rcdeviceRespCtxQueueShift(&waitingResponseQueue);
            }
        }
    }
}

#endif<|MERGE_RESOLUTION|>--- conflicted
+++ resolved
@@ -78,7 +78,7 @@
     }
     queue->itemCount += 1;
     queue->tailPos = newTailPos;
-    
+
     return true;
 }
 
@@ -165,19 +165,11 @@
     responseCtx.timeoutTimestamp = millis() + tiemout;
     responseCtx.parserFunc = parseFunc;
     responseCtx.device = device;
-<<<<<<< HEAD
-    responseCtx.protocolVer = RCDEVICE_PROTOCOL_VERSION_1_0;
-=======
     responseCtx.protocolVersion = RCDEVICE_PROTOCOL_VERSION_1_0;
->>>>>>> 2a64051a
     if (paramData != NULL) {
         memcpy(responseCtx.paramData, paramData, paramDataLen);
         responseCtx.paramDataLen = paramDataLen;
     }
-<<<<<<< HEAD
-    responseCtx.userInfo = userInfo;
-    rcdeviceRespCtxQueuePush(&watingResponseQueue, &responseCtx);
-=======
 
     responseCtx.userInfo = userInfo;
     if (rcdeviceRespCtxQueuePush(&waitingResponseQueue, &responseCtx)) {
@@ -228,7 +220,6 @@
     uart_buffer[2] = argument;
     uart_buffer[3] = RCSPLIT_PACKET_TAIL;
     crc = crc8HighFirst(uart_buffer, 4);
->>>>>>> 2a64051a
 
     // build up a full request [header]+[command]+[argument]+[crc]+[tail]
     uart_buffer[3] = crc;
@@ -304,13 +295,8 @@
         responseCtx.timeoutTimestamp = millis() + rcdeviceConfig()->initDeviceAttemptInterval;
         responseCtx.parserFunc = runcamDeviceParseV1DeviceInfo;
         responseCtx.device = ctx->device;
-<<<<<<< HEAD
-        responseCtx.protocolVer = RCDEVICE_PROTOCOL_RCSPLIT_VERSION;
-        rcdeviceRespCtxQueuePush(&watingResponseQueue, &responseCtx);
-=======
         responseCtx.protocolVersion = RCDEVICE_PROTOCOL_RCSPLIT_VERSION;
         rcdeviceRespCtxQueuePush(&waitingResponseQueue, &responseCtx);
->>>>>>> 2a64051a
 
         runcamSplitSendCommand(ctx->device, 0xFF);
         return;
@@ -352,11 +338,7 @@
 {
     if (device->info.protocolVer == RCDEVICE_PROTOCOL_VERSION_1_0) {
         runcamDeviceSendPacket(device, RCDEVICE_PROTOCOL_COMMAND_CAMERA_CONTROL, &operation, sizeof(operation));
-<<<<<<< HEAD
-    } else if (device->info.protocolVer == RCDEVICE_PROTOCOL_RCSPLIT_VERSION) {
-=======
     } else if (device->info.protocolVersion == RCDEVICE_PROTOCOL_RCSPLIT_VERSION) {
->>>>>>> 2a64051a
         runcamSplitSendCommand(device, operation + 1);
     } else {
         return false;
@@ -402,15 +384,9 @@
     rcdeviceResponseParseContext_t *respCtx = rcdeviceRespCtxQueuePeekFront(&waitingResponseQueue);
     while (respCtx != NULL && respCtx->timeoutTimestamp != 0 && currentTimeMs > respCtx->timeoutTimestamp) {
         if (respCtx->maxRetryTimes > 0) {
-<<<<<<< HEAD
-            if (respCtx->protocolVer == RCDEVICE_PROTOCOL_VERSION_1_0) {
-                runcamDeviceSendPacket(respCtx->device, respCtx->command, respCtx->paramData, respCtx->paramDataLen);
-            } else if (respCtx->protocolVer == RCDEVICE_PROTOCOL_RCSPLIT_VERSION) {
-=======
             if (respCtx->protocolVersion == RCDEVICE_PROTOCOL_VERSION_1_0) {
                 runcamDeviceSendPacket(respCtx->device, respCtx->command, respCtx->paramData, respCtx->paramDataLen);
             } else if (respCtx->protocolVersion == RCDEVICE_PROTOCOL_RCSPLIT_VERSION) {
->>>>>>> 2a64051a
                 runcamSplitSendCommand(respCtx->device, respCtx->command);
             }
 
@@ -434,7 +410,7 @@
     return respCtx;
 }
 
-void rcdeviceReceive(timeUs_t currentTimeUs) 
+void rcdeviceReceive(timeUs_t currentTimeUs)
 {
     UNUSED(currentTimeUs);
 
@@ -445,16 +421,6 @@
         }
 
         const uint8_t c = serialRead(respCtx->device->serialPort);
-<<<<<<< HEAD
-
-        if (respCtx->recvRespLen == 0) {
-            // Only start receiving packet when we found a header
-            if ((respCtx->protocolVer == RCDEVICE_PROTOCOL_VERSION_1_0 && c != RCDEVICE_PROTOCOL_HEADER) || (respCtx->protocolVer == RCDEVICE_PROTOCOL_RCSPLIT_VERSION && c != RCSPLIT_PACKET_HEADER)) {
-                continue;
-            }
-        }
-        
-=======
         if (respCtx->recvRespLen == 0) {
             // Only start receiving packet when we found a header
             if ((respCtx->protocolVersion == RCDEVICE_PROTOCOL_VERSION_1_0 && c != RCDEVICE_PROTOCOL_HEADER) || (respCtx->protocolVersion == RCDEVICE_PROTOCOL_RCSPLIT_VERSION && c != RCSPLIT_PACKET_HEADER)) {
@@ -462,7 +428,6 @@
             }
         }
 
->>>>>>> 2a64051a
         respCtx->recvBuf[respCtx->recvRespLen] = c;
         respCtx->recvRespLen += 1;
 
@@ -473,13 +438,6 @@
                 for (int i = 0; i < respCtx->recvRespLen; i++) {
                     crc = crc8_dvb_s2(crc, respCtx->recvBuf[i]);
                 }
-<<<<<<< HEAD
-                
-                respCtx->result = (crc == 0) ? RCDEVICE_RESP_SUCCESS : RCDEVICE_RESP_INCORRECT_CRC;
-            } else if (respCtx->protocolVer == RCDEVICE_PROTOCOL_RCSPLIT_VERSION) {
-                // do nothing, just call parserFunc
-                respCtx->result = RCDEVICE_RESP_SUCCESS;
-=======
 
                 respCtx->result = (crc == 0) ? RCDEVICE_RESP_SUCCESS : RCDEVICE_RESP_INCORRECT_CRC;
             } else if (respCtx->protocolVersion == RCDEVICE_PROTOCOL_RCSPLIT_VERSION) {
@@ -487,12 +445,11 @@
                     uint8_t crcFromPacket = respCtx->recvBuf[3];
                     respCtx->recvBuf[3] = respCtx->recvBuf[4]; // move packet tail field to crc field, and calc crc with first 4 bytes
                     uint8_t crc = crc8HighFirst(respCtx->recvBuf, 4);
-                    
+
                     respCtx->result = crc == crcFromPacket ? RCDEVICE_RESP_SUCCESS : RCDEVICE_RESP_INCORRECT_CRC;
                 } else {
                     respCtx->result = RCDEVICE_RESP_INCORRECT_CRC;
                 }
->>>>>>> 2a64051a
             }
 
             if (respCtx->parserFunc != NULL) {
