/*
 * This file is part of Cleanflight and Betaflight.
 *
 * Cleanflight and Betaflight are free software. You can redistribute
 * this software and/or modify this software under the terms of the
 * GNU General Public License as published by the Free Software
 * Foundation, either version 3 of the License, or (at your option)
 * any later version.
 *
 * Cleanflight and Betaflight are distributed in the hope that they
 * will be useful, but WITHOUT ANY WARRANTY; without even the implied
 * warranty of MERCHANTABILITY or FITNESS FOR A PARTICULAR PURPOSE.
 * See the GNU General Public License for more details.
 *
 * You should have received a copy of the GNU General Public License
 * along with this software.
 *
 * If not, see <http://www.gnu.org/licenses/>.
 */

// Menu contents for PID, RATES, RC preview, misc
// Should be part of the relevant .c file.

#include <stdbool.h>
#include <stdint.h>
#include <string.h>
#include <ctype.h>

#include "platform.h"

#ifdef USE_CMS

#include "build/version.h"

#include "cms/cms.h"
#include "cms/cms_types.h"
#include "cms/cms_menu_imu.h"

#include "common/utils.h"

#include "config/feature.h"
#include "pg/pg.h"

#include "fc/config.h"
#include "fc/controlrate_profile.h"
#include "fc/rc_controls.h"
#include "fc/runtime_config.h"

#include "flight/pid.h"

#include "sensors/gyro.h"


//
// PID
//
static uint8_t tmpPidProfileIndex;
static uint8_t pidProfileIndex;
static char pidProfileIndexString[] = " p";
static uint8_t tempPid[3][3];

static uint8_t tmpRateProfileIndex;
static uint8_t rateProfileIndex;
static char rateProfileIndexString[] = " p-r";
static controlRateConfig_t rateProfile;

static long cmsx_menuImu_onEnter(void)
{
    pidProfileIndex = getCurrentPidProfileIndex();
    tmpPidProfileIndex = pidProfileIndex + 1;

    rateProfileIndex = getCurrentControlRateProfileIndex();
    tmpRateProfileIndex = rateProfileIndex + 1;

    return 0;
}

static long cmsx_menuImu_onExit(const OSD_Entry *self)
{
    UNUSED(self);

    changePidProfile(pidProfileIndex);
    changeControlRateProfile(rateProfileIndex);

    return 0;
}

static long cmsx_profileIndexOnChange(displayPort_t *displayPort, const void *ptr)
{
    UNUSED(displayPort);
    UNUSED(ptr);

    pidProfileIndex = tmpPidProfileIndex - 1;
    changePidProfile(pidProfileIndex);

    return 0;
}

static long cmsx_rateProfileIndexOnChange(displayPort_t *displayPort, const void *ptr)
{
    UNUSED(displayPort);
    UNUSED(ptr);

    rateProfileIndex = tmpRateProfileIndex - 1;
    changeControlRateProfile(rateProfileIndex);

    return 0;
}

static long cmsx_PidRead(void)
{

    const pidProfile_t *pidProfile = pidProfiles(pidProfileIndex);
    for (uint8_t i = 0; i < 3; i++) {
        tempPid[i][0] = pidProfile->pid[i].P;
        tempPid[i][1] = pidProfile->pid[i].I;
        tempPid[i][2] = pidProfile->pid[i].D;
    }

    return 0;
}

static long cmsx_PidOnEnter(void)
{
    pidProfileIndexString[1] = '0' + tmpPidProfileIndex;
    cmsx_PidRead();

    return 0;
}

static long cmsx_PidWriteback(const OSD_Entry *self)
{
    UNUSED(self);

    pidProfile_t *pidProfile = currentPidProfile;
    for (uint8_t i = 0; i < 3; i++) {
        pidProfile->pid[i].P = tempPid[i][0];
        pidProfile->pid[i].I = tempPid[i][1];
        pidProfile->pid[i].D = tempPid[i][2];
    }
    pidInitConfig(currentPidProfile);

    return 0;
}

static OSD_Entry cmsx_menuPidEntries[] =
{
    { "-- PID --", OME_Label, NULL, pidProfileIndexString, 0},

    { "ROLL  P", OME_UINT8, NULL, &(OSD_UINT8_t){ &tempPid[PID_ROLL][0],  0, 200, 1 }, 0 },
    { "ROLL  I", OME_UINT8, NULL, &(OSD_UINT8_t){ &tempPid[PID_ROLL][1],  0, 200, 1 }, 0 },
    { "ROLL  D", OME_UINT8, NULL, &(OSD_UINT8_t){ &tempPid[PID_ROLL][2],  0, 200, 1 }, 0 },

    { "PITCH P", OME_UINT8, NULL, &(OSD_UINT8_t){ &tempPid[PID_PITCH][0], 0, 200, 1 }, 0 },
    { "PITCH I", OME_UINT8, NULL, &(OSD_UINT8_t){ &tempPid[PID_PITCH][1], 0, 200, 1 }, 0 },
    { "PITCH D", OME_UINT8, NULL, &(OSD_UINT8_t){ &tempPid[PID_PITCH][2], 0, 200, 1 }, 0 },

    { "YAW   P", OME_UINT8, NULL, &(OSD_UINT8_t){ &tempPid[PID_YAW][0],   0, 200, 1 }, 0 },
    { "YAW   I", OME_UINT8, NULL, &(OSD_UINT8_t){ &tempPid[PID_YAW][1],   0, 200, 1 }, 0 },
    { "YAW   D", OME_UINT8, NULL, &(OSD_UINT8_t){ &tempPid[PID_YAW][2],   0, 200, 1 }, 0 },

    { "BACK", OME_Back, NULL, NULL, 0 },
    { NULL, OME_END, NULL, NULL, 0 }
};

static CMS_Menu cmsx_menuPid = {
#ifdef CMS_MENU_DEBUG
    .GUARD_text = "XPID",
    .GUARD_type = OME_MENU,
#endif
    .onEnter = cmsx_PidOnEnter,
    .onExit = cmsx_PidWriteback,
    .entries = cmsx_menuPidEntries
};

//
// Rate & Expo
//

static long cmsx_RateProfileRead(void)
{
    memcpy(&rateProfile, controlRateProfiles(rateProfileIndex), sizeof(controlRateConfig_t));

    return 0;
}

static long cmsx_RateProfileWriteback(const OSD_Entry *self)
{
    UNUSED(self);

    memcpy(controlRateProfilesMutable(rateProfileIndex), &rateProfile, sizeof(controlRateConfig_t));

    return 0;
}

static long cmsx_RateProfileOnEnter(void)
{
    rateProfileIndexString[1] = '0' + tmpPidProfileIndex;
    rateProfileIndexString[3] = '0' + tmpRateProfileIndex;
    cmsx_RateProfileRead();

    return 0;
}

static OSD_Entry cmsx_menuRateProfileEntries[] =
{
    { "-- RATE --", OME_Label, NULL, rateProfileIndexString, 0 },

    { "RC R RATE",   OME_FLOAT,  NULL, &(OSD_FLOAT_t) { &rateProfile.rcRates[FD_ROLL],    0, 255, 1, 10 }, 0 },
    { "RC P RATE",   OME_FLOAT,  NULL, &(OSD_FLOAT_t) { &rateProfile.rcRates[FD_PITCH],    0, 255, 1, 10 }, 0 },
    { "RC Y RATE",   OME_FLOAT,  NULL, &(OSD_FLOAT_t) { &rateProfile.rcRates[FD_YAW], 0, 255, 1, 10 }, 0 },

    { "ROLL SUPER",  OME_FLOAT,  NULL, &(OSD_FLOAT_t) { &rateProfile.rates[FD_ROLL],   0, 100, 1, 10 }, 0 },
    { "PITCH SUPER", OME_FLOAT,  NULL, &(OSD_FLOAT_t) { &rateProfile.rates[FD_PITCH],   0, 100, 1, 10 }, 0 },
    { "YAW SUPER",   OME_FLOAT,  NULL, &(OSD_FLOAT_t) { &rateProfile.rates[FD_YAW],   0, 100, 1, 10 }, 0 },

    { "RC R EXPO",   OME_FLOAT,  NULL, &(OSD_FLOAT_t) { &rateProfile.rcExpo[FD_ROLL],    0, 100, 1, 10 }, 0 },
    { "RC P EXPO",   OME_FLOAT,  NULL, &(OSD_FLOAT_t) { &rateProfile.rcExpo[FD_PITCH],    0, 100, 1, 10 }, 0 },
    { "RC Y EXPO",   OME_FLOAT,  NULL, &(OSD_FLOAT_t) { &rateProfile.rcExpo[FD_YAW], 0, 100, 1, 10 }, 0 },

    { "THR MID",     OME_UINT8,  NULL, &(OSD_UINT8_t) { &rateProfile.thrMid8,           0,  100,  1}, 0 },
    { "THR EXPO",    OME_UINT8,  NULL, &(OSD_UINT8_t) { &rateProfile.thrExpo8,          0,  100,  1}, 0 },
    { "THRPID ATT",  OME_FLOAT,  NULL, &(OSD_FLOAT_t) { &rateProfile.dynThrPID,         0,  100,  1, 10}, 0 },
    { "TPA BRKPT",   OME_UINT16, NULL, &(OSD_UINT16_t){ &rateProfile.tpa_breakpoint, 1000, 2000, 10}, 0 },

    { "BACK", OME_Back, NULL, NULL, 0 },
    { NULL, OME_END, NULL, NULL, 0 }
};

static CMS_Menu cmsx_menuRateProfile = {
#ifdef CMS_MENU_DEBUG
    .GUARD_text = "MENURATE",
    .GUARD_type = OME_MENU,
#endif
    .onEnter = cmsx_RateProfileOnEnter,
    .onExit = cmsx_RateProfileWriteback,
    .entries = cmsx_menuRateProfileEntries
};

static uint16_t  cmsx_dtermSetpointWeight;
static uint8_t  cmsx_setpointRelaxRatio;
static uint8_t  cmsx_angleStrength;
static uint8_t  cmsx_horizonStrength;
static uint8_t  cmsx_horizonTransition;
static uint16_t cmsx_itermAcceleratorGain;
static uint16_t cmsx_itermThrottleThreshold;

static long cmsx_profileOtherOnEnter(void)
{
    pidProfileIndexString[1] = '0' + tmpPidProfileIndex;

    const pidProfile_t *pidProfile = pidProfiles(pidProfileIndex);
    cmsx_dtermSetpointWeight = pidProfile->dtermSetpointWeight;
    cmsx_setpointRelaxRatio  = pidProfile->setpointRelaxRatio;

    cmsx_angleStrength =     pidProfile->pid[PID_LEVEL].P;
    cmsx_horizonStrength =   pidProfile->pid[PID_LEVEL].I;
    cmsx_horizonTransition = pidProfile->pid[PID_LEVEL].D;

    cmsx_itermAcceleratorGain   = pidProfile->itermAcceleratorGain;
    cmsx_itermThrottleThreshold = pidProfile->itermThrottleThreshold;

    return 0;
}

static long cmsx_profileOtherOnExit(const OSD_Entry *self)
{
    UNUSED(self);

    pidProfile_t *pidProfile = pidProfilesMutable(pidProfileIndex);
    pidProfile->dtermSetpointWeight = cmsx_dtermSetpointWeight;
    pidProfile->setpointRelaxRatio = cmsx_setpointRelaxRatio;
    pidInitConfig(currentPidProfile);

    pidProfile->pid[PID_LEVEL].P = cmsx_angleStrength;
    pidProfile->pid[PID_LEVEL].I = cmsx_horizonStrength;
    pidProfile->pid[PID_LEVEL].D = cmsx_horizonTransition;

    pidProfile->itermAcceleratorGain   = cmsx_itermAcceleratorGain;
    pidProfile->itermThrottleThreshold = cmsx_itermThrottleThreshold;

    return 0;
}

static OSD_Entry cmsx_menuProfileOtherEntries[] = {
    { "-- OTHER PP --", OME_Label, NULL, pidProfileIndexString, 0 },

<<<<<<< HEAD
    { "D SETPT WT",  OME_FLOAT,  NULL, &(OSD_FLOAT_t)  { &cmsx_dtermSetpointWeight,    0,    255,   1, 10 }, 0 },
    { "SETPT TRS",   OME_FLOAT,  NULL, &(OSD_FLOAT_t)  { &cmsx_setpointRelaxRatio,     0,    100,   1, 10 }, 0 },
    { "ANGLE STR",   OME_UINT8,  NULL, &(OSD_UINT8_t)  { &cmsx_angleStrength,          0,    200,   1 }    , 0 },
    { "HORZN STR",   OME_UINT8,  NULL, &(OSD_UINT8_t)  { &cmsx_horizonStrength,        0,    200,   1 }    , 0 },
    { "HORZN TRS",   OME_UINT8,  NULL, &(OSD_UINT8_t)  { &cmsx_horizonTransition,      0,    200,   1 }    , 0 },
    { "AG GAIN",     OME_UINT16, NULL, &(OSD_UINT16_t) { &cmsx_itermAcceleratorGain,   1000, 30000, 1 }    , 0 },
    { "AG THR",      OME_UINT16, NULL, &(OSD_UINT16_t) { &cmsx_itermThrottleThreshold, 20,   1000,  1 }    , 0 },
=======
    { "D SETPT WT",  OME_UINT16, NULL, &(OSD_UINT16_t) { &cmsx_dtermSetpointWeight,    0,    2000,  1 }, 0 },
    { "SETPT TRS",   OME_FLOAT,  NULL, &(OSD_FLOAT_t)  { &cmsx_setpointRelaxRatio,     0,    100,   1, 10 }, 0 },
    { "ANGLE STR",   OME_UINT8,  NULL, &(OSD_UINT8_t)  { &cmsx_angleStrength,          0,    200,   1  }   , 0 },
    { "HORZN STR",   OME_UINT8,  NULL, &(OSD_UINT8_t)  { &cmsx_horizonStrength,        0,    200,   1  }   , 0 },
    { "HORZN TRS",   OME_UINT8,  NULL, &(OSD_UINT8_t)  { &cmsx_horizonTransition,      0,    200,   1  }   , 0 },
    { "AG GAIN",     OME_UINT16, NULL, &(OSD_UINT16_t) { &cmsx_itermAcceleratorGain,   1000, 30000, 10 }   , 0 },
    { "AG THR",      OME_UINT16, NULL, &(OSD_UINT16_t) { &cmsx_itermThrottleThreshold, 20,   1000,  1  }   , 0 },
>>>>>>> 1d99444d

    { "BACK", OME_Back, NULL, NULL, 0 },
    { NULL, OME_END, NULL, NULL, 0 }
};

static CMS_Menu cmsx_menuProfileOther = {
#ifdef CMS_MENU_DEBUG
    .GUARD_text = "XPROFOTHER",
    .GUARD_type = OME_MENU,
#endif
    .onEnter = cmsx_profileOtherOnEnter,
    .onExit = cmsx_profileOtherOnExit,
    .entries = cmsx_menuProfileOtherEntries,
};


static uint16_t gyroConfig_gyro_lowpass_hz;
static uint16_t gyroConfig_gyro_lowpass2_hz;
static uint16_t gyroConfig_gyro_soft_notch_hz_1;
static uint16_t gyroConfig_gyro_soft_notch_cutoff_1;
static uint16_t gyroConfig_gyro_soft_notch_hz_2;
static uint16_t gyroConfig_gyro_soft_notch_cutoff_2;

static long cmsx_menuGyro_onEnter(void)
{
    gyroConfig_gyro_lowpass_hz =  gyroConfig()->gyro_lowpass_hz;
    gyroConfig_gyro_lowpass2_hz =  gyroConfig()->gyro_lowpass2_hz;
    gyroConfig_gyro_soft_notch_hz_1 = gyroConfig()->gyro_soft_notch_hz_1;
    gyroConfig_gyro_soft_notch_cutoff_1 = gyroConfig()->gyro_soft_notch_cutoff_1;
    gyroConfig_gyro_soft_notch_hz_2 = gyroConfig()->gyro_soft_notch_hz_2;
    gyroConfig_gyro_soft_notch_cutoff_2 = gyroConfig()->gyro_soft_notch_cutoff_2;

    return 0;
}

static long cmsx_menuGyro_onExit(const OSD_Entry *self)
{
    UNUSED(self);

    gyroConfigMutable()->gyro_lowpass_hz =  gyroConfig_gyro_lowpass_hz;
    gyroConfigMutable()->gyro_lowpass2_hz =  gyroConfig_gyro_lowpass2_hz;
    gyroConfigMutable()->gyro_soft_notch_hz_1 = gyroConfig_gyro_soft_notch_hz_1;
    gyroConfigMutable()->gyro_soft_notch_cutoff_1 = gyroConfig_gyro_soft_notch_cutoff_1;
    gyroConfigMutable()->gyro_soft_notch_hz_2 = gyroConfig_gyro_soft_notch_hz_2;
    gyroConfigMutable()->gyro_soft_notch_cutoff_2 = gyroConfig_gyro_soft_notch_cutoff_2;

    return 0;
}

static OSD_Entry cmsx_menuFilterGlobalEntries[] =
{
    { "-- FILTER GLB  --", OME_Label, NULL, NULL, 0 },

    { "GYRO LPF",   OME_UINT16, NULL, &(OSD_UINT16_t) { &gyroConfig_gyro_lowpass_hz, 0, 16000, 1 }, 0 },
    { "GYRO LPF2",  OME_UINT16, NULL, &(OSD_UINT16_t) { &gyroConfig_gyro_lowpass2_hz,  0, 16000, 1 }, 0 },
    { "GYRO NF1",   OME_UINT16, NULL, &(OSD_UINT16_t) { &gyroConfig_gyro_soft_notch_hz_1,     0, 500, 1 }, 0 },
    { "GYRO NF1C",  OME_UINT16, NULL, &(OSD_UINT16_t) { &gyroConfig_gyro_soft_notch_cutoff_1, 0, 500, 1 }, 0 },
    { "GYRO NF2",   OME_UINT16, NULL, &(OSD_UINT16_t) { &gyroConfig_gyro_soft_notch_hz_2,     0, 500, 1 }, 0 },
    { "GYRO NF2C",  OME_UINT16, NULL, &(OSD_UINT16_t) { &gyroConfig_gyro_soft_notch_cutoff_2, 0, 500, 1 }, 0 },

    { "BACK", OME_Back, NULL, NULL, 0 },
    { NULL, OME_END, NULL, NULL, 0 }
};

static CMS_Menu cmsx_menuFilterGlobal = {
#ifdef CMS_MENU_DEBUG
    .GUARD_text = "XFLTGLB",
    .GUARD_type = OME_MENU,
#endif
    .onEnter = cmsx_menuGyro_onEnter,
    .onExit = cmsx_menuGyro_onExit,
    .entries = cmsx_menuFilterGlobalEntries,
};

static uint16_t cmsx_dterm_lowpass_hz;
static uint16_t cmsx_dterm_notch_hz;
static uint16_t cmsx_dterm_notch_cutoff;
static uint16_t cmsx_yaw_lowpass_hz;

static long cmsx_FilterPerProfileRead(void)
{
    const pidProfile_t *pidProfile = pidProfiles(pidProfileIndex);
    cmsx_dterm_lowpass_hz =   pidProfile->dterm_lowpass_hz;
    cmsx_dterm_notch_hz =     pidProfile->dterm_notch_hz;
    cmsx_dterm_notch_cutoff = pidProfile->dterm_notch_cutoff;
    cmsx_yaw_lowpass_hz =     pidProfile->yaw_lowpass_hz;

    return 0;
}

static long cmsx_FilterPerProfileWriteback(const OSD_Entry *self)
{
    UNUSED(self);

    pidProfile_t *pidProfile = currentPidProfile;
    pidProfile->dterm_lowpass_hz =   cmsx_dterm_lowpass_hz;
    pidProfile->dterm_notch_hz =     cmsx_dterm_notch_hz;
    pidProfile->dterm_notch_cutoff = cmsx_dterm_notch_cutoff;
    pidProfile->yaw_lowpass_hz =     cmsx_yaw_lowpass_hz;

    return 0;
}

static OSD_Entry cmsx_menuFilterPerProfileEntries[] =
{
    { "-- FILTER PP  --", OME_Label, NULL, NULL, 0 },

    { "DTERM LPF",  OME_UINT16, NULL, &(OSD_UINT16_t){ &cmsx_dterm_lowpass_hz,     0, 500, 1 }, 0 },
    { "DTERM NF",   OME_UINT16, NULL, &(OSD_UINT16_t){ &cmsx_dterm_notch_hz,       0, 500, 1 }, 0 },
    { "DTERM NFCO", OME_UINT16, NULL, &(OSD_UINT16_t){ &cmsx_dterm_notch_cutoff,   0, 500, 1 }, 0 },
    { "YAW LPF",    OME_UINT16, NULL, &(OSD_UINT16_t){ &cmsx_yaw_lowpass_hz,       0, 500, 1 }, 0 },

    { "BACK", OME_Back, NULL, NULL, 0 },
    { NULL, OME_END, NULL, NULL, 0 }
};

static CMS_Menu cmsx_menuFilterPerProfile = {
#ifdef CMS_MENU_DEBUG
    .GUARD_text = "XFLTPP",
    .GUARD_type = OME_MENU,
#endif
    .onEnter = cmsx_FilterPerProfileRead,
    .onExit = cmsx_FilterPerProfileWriteback,
    .entries = cmsx_menuFilterPerProfileEntries,
};

#ifdef USE_EXTENDED_CMS_MENUS

static uint8_t cmsx_dstPidProfile;
static uint8_t cmsx_dstControlRateProfile;

static const char * const cmsx_ProfileNames[] = {
    "-",
    "1",
    "2",
    "3"
};

static OSD_TAB_t cmsx_PidProfileTable = { &cmsx_dstPidProfile, 3, cmsx_ProfileNames };
static OSD_TAB_t cmsx_ControlRateProfileTable = { &cmsx_dstControlRateProfile, 3, cmsx_ProfileNames };

static long cmsx_menuCopyProfile_onEnter(void)
{
    cmsx_dstPidProfile = 0;
    cmsx_dstControlRateProfile = 0;

    return 0;
}

static long cmsx_CopyPidProfile(displayPort_t *pDisplay, const void *ptr)
{
    UNUSED(pDisplay);
    UNUSED(ptr);

    if (cmsx_dstPidProfile > 0) {
        pidCopyProfile(cmsx_dstPidProfile - 1, getCurrentPidProfileIndex());
    }

    return 0;
}

static long cmsx_CopyControlRateProfile(displayPort_t *pDisplay, const void *ptr)
{
    UNUSED(pDisplay);
    UNUSED(ptr);

    if (cmsx_dstControlRateProfile > 0) {
        copyControlRateProfile(cmsx_dstControlRateProfile - 1, getCurrentControlRateProfileIndex());
    }

    return 0;
}

static OSD_Entry cmsx_menuCopyProfileEntries[] =
{
    { "-- COPY PROFILE --", OME_Label, NULL, NULL, 0},

    { "CPY PID PROF TO",   OME_TAB,      NULL,                        &cmsx_PidProfileTable, 0 },
    { "COPY PP",           OME_Funcall,  cmsx_CopyPidProfile,         NULL, 0 },
    { "CPY RATE PROF TO",  OME_TAB,      NULL,                        &cmsx_ControlRateProfileTable, 0 },
    { "COPY RP",           OME_Funcall,  cmsx_CopyControlRateProfile, NULL, 0 },

    { "BACK", OME_Back, NULL, NULL, 0 },
    { NULL, OME_END, NULL, NULL, 0 }
};

CMS_Menu cmsx_menuCopyProfile = {
#ifdef CMS_MENU_DEBUG
    .GUARD_text = "XCPY",
    .GUARD_type = OME_MENU,
#endif
    .onEnter = cmsx_menuCopyProfile_onEnter,
    .onExit = NULL,
    .entries = cmsx_menuCopyProfileEntries,
};

#endif

static OSD_Entry cmsx_menuImuEntries[] =
{
    { "-- IMU --", OME_Label, NULL, NULL, 0},

    {"PID PROF",  OME_UINT8,   cmsx_profileIndexOnChange,     &(OSD_UINT8_t){ &tmpPidProfileIndex, 1, MAX_PROFILE_COUNT, 1},    0},
    {"PID",       OME_Submenu, cmsMenuChange,                 &cmsx_menuPid,                                                 0},
    {"MISC PP",   OME_Submenu, cmsMenuChange,                 &cmsx_menuProfileOther,                                        0},
    {"FILT PP",   OME_Submenu, cmsMenuChange,                 &cmsx_menuFilterPerProfile,                                    0},

    {"RATE PROF", OME_UINT8,   cmsx_rateProfileIndexOnChange, &(OSD_UINT8_t){ &tmpRateProfileIndex, 1, CONTROL_RATE_PROFILE_COUNT, 1}, 0},
    {"RATE",      OME_Submenu, cmsMenuChange,                 &cmsx_menuRateProfile,                                         0},

    {"FILT GLB",  OME_Submenu, cmsMenuChange,                 &cmsx_menuFilterGlobal,                                        0},
#ifdef USE_EXTENDED_CMS_MENUS
    {"COPY PROF", OME_Submenu, cmsMenuChange,                 &cmsx_menuCopyProfile,                                         0},
#endif /* USE_EXTENDED_CMS_MENUS */

    {"BACK", OME_Back, NULL, NULL, 0},
    {NULL, OME_END, NULL, NULL, 0}
};

CMS_Menu cmsx_menuImu = {
#ifdef CMS_MENU_DEBUG
    .GUARD_text = "XIMU",
    .GUARD_type = OME_MENU,
#endif
    .onEnter = cmsx_menuImu_onEnter,
    .onExit = cmsx_menuImu_onExit,
    .entries = cmsx_menuImuEntries,
};

#endif // CMS<|MERGE_RESOLUTION|>--- conflicted
+++ resolved
@@ -285,15 +285,6 @@
 static OSD_Entry cmsx_menuProfileOtherEntries[] = {
     { "-- OTHER PP --", OME_Label, NULL, pidProfileIndexString, 0 },
 
-<<<<<<< HEAD
-    { "D SETPT WT",  OME_FLOAT,  NULL, &(OSD_FLOAT_t)  { &cmsx_dtermSetpointWeight,    0,    255,   1, 10 }, 0 },
-    { "SETPT TRS",   OME_FLOAT,  NULL, &(OSD_FLOAT_t)  { &cmsx_setpointRelaxRatio,     0,    100,   1, 10 }, 0 },
-    { "ANGLE STR",   OME_UINT8,  NULL, &(OSD_UINT8_t)  { &cmsx_angleStrength,          0,    200,   1 }    , 0 },
-    { "HORZN STR",   OME_UINT8,  NULL, &(OSD_UINT8_t)  { &cmsx_horizonStrength,        0,    200,   1 }    , 0 },
-    { "HORZN TRS",   OME_UINT8,  NULL, &(OSD_UINT8_t)  { &cmsx_horizonTransition,      0,    200,   1 }    , 0 },
-    { "AG GAIN",     OME_UINT16, NULL, &(OSD_UINT16_t) { &cmsx_itermAcceleratorGain,   1000, 30000, 1 }    , 0 },
-    { "AG THR",      OME_UINT16, NULL, &(OSD_UINT16_t) { &cmsx_itermThrottleThreshold, 20,   1000,  1 }    , 0 },
-=======
     { "D SETPT WT",  OME_UINT16, NULL, &(OSD_UINT16_t) { &cmsx_dtermSetpointWeight,    0,    2000,  1 }, 0 },
     { "SETPT TRS",   OME_FLOAT,  NULL, &(OSD_FLOAT_t)  { &cmsx_setpointRelaxRatio,     0,    100,   1, 10 }, 0 },
     { "ANGLE STR",   OME_UINT8,  NULL, &(OSD_UINT8_t)  { &cmsx_angleStrength,          0,    200,   1  }   , 0 },
@@ -301,7 +292,6 @@
     { "HORZN TRS",   OME_UINT8,  NULL, &(OSD_UINT8_t)  { &cmsx_horizonTransition,      0,    200,   1  }   , 0 },
     { "AG GAIN",     OME_UINT16, NULL, &(OSD_UINT16_t) { &cmsx_itermAcceleratorGain,   1000, 30000, 10 }   , 0 },
     { "AG THR",      OME_UINT16, NULL, &(OSD_UINT16_t) { &cmsx_itermThrottleThreshold, 20,   1000,  1  }   , 0 },
->>>>>>> 1d99444d
 
     { "BACK", OME_Back, NULL, NULL, 0 },
     { NULL, OME_END, NULL, NULL, 0 }
