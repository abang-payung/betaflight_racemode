--- conflicted
+++ resolved
@@ -56,15 +56,8 @@
 #define GYRO_1_ALIGN                CW180_DEG
 #define ACC_1_ALIGN                 CW180_DEG
 
-<<<<<<< HEAD
-#define ACC_MPU6500_2_ALIGN         CW0_DEG
-#define GYRO_MPU6500_2_ALIGN        CW0_DEG
-#define GYRO_2_ALIGN                GYRO_MPU6500_2_ALIGN
-#define ACC_2_ALIGN                 ACC_MPU6500_2_ALIGN
-=======
 #define GYRO_2_ALIGN                CW0_DEG
 #define ACC_2_ALIGN                 CW0_DEG
->>>>>>> 2a64051a
 
 #define GYRO_CONFIG_USE_GYRO_DEFAULT GYRO_CONFIG_USE_GYRO_1
 
@@ -134,7 +127,7 @@
 
 #define USE_ADC
 #define ADC_INSTANCE                        ADC3
-#define ADC3_DMA_OPT                        0  // DMA 2 Stream 0 Channel 2 
+#define ADC3_DMA_OPT                        0  // DMA 2 Stream 0 Channel 2
 
 
 #define VBAT_ADC_PIN                        PC1
