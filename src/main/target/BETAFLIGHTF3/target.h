/*
 * This file is part of Cleanflight and Betaflight.
 *
 * Cleanflight and Betaflight are free software. You can redistribute
 * this software and/or modify this software under the terms of the
 * GNU General Public License as published by the Free Software
 * Foundation, either version 3 of the License, or (at your option)
 * any later version.
 *
 * Cleanflight and Betaflight are distributed in the hope that they
 * will be useful, but WITHOUT ANY WARRANTY; without even the implied
 * warranty of MERCHANTABILITY or FITNESS FOR A PARTICULAR PURPOSE.
 * See the GNU General Public License for more details.
 *
 * You should have received a copy of the GNU General Public License
 * along with this software.
 *
 * If not, see <http://www.gnu.org/licenses/>.
 */

//Target code By BorisB and Hector "Hectech FPV" Hind

#pragma once

#define TARGET_BOARD_IDENTIFIER "BFF3"

<<<<<<< HEAD
// Removed to make the firmware fit into flash (in descending order of priority):
//#undef USE_GYRO_OVERFLOW_CHECK
//#undef USE_GYRO_LPF2

//#undef USE_ITERM_RELAX
#undef USE_RC_SMOOTHING_FILTER

#undef USE_TELEMETRY_HOTT
#undef USE_TELEMETRY_MAVLINK
#undef USE_TELEMETRY_LTM
#undef USE_SERIALRX_XBUS

#undef USE_BOARD_INFO
#undef USE_EXTENDED_CMS_MENUS
#undef USE_RTC_TIME
#undef USE_RX_MSP
#undef USE_ESC_SENSOR_INFO


=======
>>>>>>> 2a64051a
#define USE_BEEPER
#define BEEPER_PIN              PC15
#define BEEPER_INVERTED

#define ENABLE_DSHOT_DMAR       true

#define USABLE_TIMER_CHANNEL_COUNT 10

#define GYRO_1_CS_PIN           PA15
#define GYRO_1_SPI_INSTANCE     SPI1

#define USE_GYRO
#define USE_GYRO_SPI_MPU6000
#define GYRO_1_ALIGN            CW180_DEG

#define USE_ACC
#define USE_ACC_SPI_MPU6000
#define ACC_1_ALIGN             CW180_DEG

// MPU6000 interrupts
#define USE_MPU_DATA_READY_SIGNAL
#define USE_EXTI
#define USE_GYRO_EXTI
#define GYRO_1_EXTI_PIN             PC13
#define USE_EXTI

#define REMAP_TIM16_DMA
#define REMAP_TIM17_DMA

#define USE_VCP
#define USE_UART1
#define USE_UART2
#define USE_UART3
#define USE_SOFTSERIAL1
#define USE_SOFTSERIAL2

#define SERIAL_PORT_COUNT       6

#define USE_ESCSERIAL
#define ESCSERIAL_TIMER_TX_PIN  PB7  // (HARDARE=0,PPM)

#define UART1_TX_PIN            PA9
#define UART1_RX_PIN            PA10

#define UART2_TX_PIN            PA2
#define UART2_RX_PIN            PA3

#define UART3_TX_PIN            PB10
#define UART3_RX_PIN            PB11

#define SOFTSERIAL1_RX_PIN      PB0 // PWM 5
#define SOFTSERIAL1_TX_PIN      PB1 // PWM 6

#undef USE_I2C

#define USE_SPI
#define USE_SPI_DEVICE_1
#define USE_SPI_DEVICE_2 // PB12,13,14,15 on AF5

#define SPI1_NSS_PIN            PA15
#define SPI1_SCK_PIN            PB3
#define SPI1_MISO_PIN           PB4
#define SPI1_MOSI_PIN           PB5

#define SPI2_NSS_PIN            PB12
#define SPI2_SCK_PIN            PB13
#define SPI2_MISO_PIN           PB14
#define SPI2_MOSI_PIN           PB15

// include the max7456 driver
#define USE_MAX7456
#define MAX7456_SPI_INSTANCE    SPI1
#define MAX7456_SPI_CS_PIN      PA1
#define MAX7456_SPI_CLK         (SPI_CLOCK_STANDARD) // 10MHz
#define MAX7456_RESTORE_CLK     (SPI_CLOCK_FAST)

#define USE_SDCARD
#define USE_SDCARD_SPI
#define SDCARD_DETECT_INVERTED
#define SDCARD_DETECT_PIN                   PC14
#define SDCARD_SPI_INSTANCE                 SPI2
#define SDCARD_SPI_CS_PIN                   SPI2_NSS_PIN
#define SDCARD_DMA_CHANNEL_TX               DMA1_Channel5

#define DEFAULT_VOLTAGE_METER_SOURCE VOLTAGE_METER_ADC
#define DEFAULT_CURRENT_METER_SOURCE CURRENT_METER_ADC
#define USE_ADC
#define ADC_INSTANCE            ADC2
#define ADC24_DMA_REMAP
#define VBAT_ADC_PIN            PA4
#define CURRENT_METER_ADC_PIN   PA5
#define RSSI_ADC_PIN            PB2

#define CURRENT_METER_SCALE_DEFAULT 220

#define ENABLE_BLACKBOX_LOGGING_ON_SDCARD_BY_DEFAULT

#define DEFAULT_RX_FEATURE      FEATURE_RX_SERIAL
#define SERIALRX_PROVIDER       SERIALRX_SBUS
#define SERIALRX_UART           SERIAL_PORT_USART2
#define SBUS_TELEMETRY_UART     SERIAL_PORT_USART1
#define DEFAULT_FEATURES        (FEATURE_TELEMETRY | FEATURE_OSD)

// IO - stm32f303cc in 48pin package
#define TARGET_IO_PORTA         0xffff
#define TARGET_IO_PORTB         0xffff
#define TARGET_IO_PORTC         (BIT(13)|BIT(14)|BIT(15))
#define TARGET_IO_PORTF         (BIT(0)|BIT(1)|BIT(3)|BIT(4))

#define USED_TIMERS             ( TIM_N(1) | TIM_N(2) | TIM_N(3) | TIM_N(4) | TIM_N(8) | TIM_N(16) | TIM_N(17) )<|MERGE_RESOLUTION|>--- conflicted
+++ resolved
@@ -24,28 +24,6 @@
 
 #define TARGET_BOARD_IDENTIFIER "BFF3"
 
-<<<<<<< HEAD
-// Removed to make the firmware fit into flash (in descending order of priority):
-//#undef USE_GYRO_OVERFLOW_CHECK
-//#undef USE_GYRO_LPF2
-
-//#undef USE_ITERM_RELAX
-#undef USE_RC_SMOOTHING_FILTER
-
-#undef USE_TELEMETRY_HOTT
-#undef USE_TELEMETRY_MAVLINK
-#undef USE_TELEMETRY_LTM
-#undef USE_SERIALRX_XBUS
-
-#undef USE_BOARD_INFO
-#undef USE_EXTENDED_CMS_MENUS
-#undef USE_RTC_TIME
-#undef USE_RX_MSP
-#undef USE_ESC_SENSOR_INFO
-
-
-=======
->>>>>>> 2a64051a
 #define USE_BEEPER
 #define BEEPER_PIN              PC15
 #define BEEPER_INVERTED
