--- conflicted
+++ resolved
@@ -5,11 +5,6 @@
             drivers/accgyro/accgyro_mpu6500.c \
             drivers/accgyro/accgyro_spi_mpu6500.c \
             drivers/accgyro/accgyro_spi_mpu6000.c \
-<<<<<<< HEAD
-            drivers/light_ws2811strip.c \
-            drivers/light_ws2811strip_hal.c \
-=======
->>>>>>> 2a64051a
             drivers/compass/compass_hmc5883l.c \
             drivers/compass/compass_qmc5883l.c \
             drivers/max7456.c