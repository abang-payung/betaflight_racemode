/*
 * This file is part of Cleanflight and Betaflight.
 *
 * Cleanflight and Betaflight are free software. You can redistribute
 * this software and/or modify this software under the terms of the
 * GNU General Public License as published by the Free Software
 * Foundation, either version 3 of the License, or (at your option)
 * any later version.
 *
 * Cleanflight and Betaflight are distributed in the hope that they
 * will be useful, but WITHOUT ANY WARRANTY; without even the implied
 * warranty of MERCHANTABILITY or FITNESS FOR A PARTICULAR PURPOSE.
 * See the GNU General Public License for more details.
 *
 * You should have received a copy of the GNU General Public License
 * along with this software.
 *
 * If not, see <http://www.gnu.org/licenses/>.
 */

#pragma once
#define TARGET_BOARD_IDENTIFIER "CLR7"
#define USBD_PRODUCT_STRING "CLRACINGF7"
#define USE_TARGET_CONFIG

#define ENABLE_DSHOT_DMAR       true

#define LED0_PIN                PB0
#define USE_BEEPER
#define BEEPER_PIN              PB4
#define BEEPER_INVERTED

#define USE_MULTI_GYRO
#define USE_EXTI
#define USE_GYRO_EXTI
#define GYRO_1_EXTI_PIN         PC4
#define GYRO_2_EXTI_PIN         PC14
#define USE_MPU_DATA_READY_SIGNAL

#define USE_ACC
#define USE_GYRO

//MPU-6000
#define USE_ACC_SPI_MPU6000
#define USE_GYRO_SPI_MPU6000

// ICM-20602
#define USE_ACC_SPI_MPU6500
#define USE_GYRO_SPI_MPU6500

#define GYRO_1_CS_PIN           PA4
#define GYRO_1_SPI_INSTANCE     SPI1
#define GYRO_1_ALIGN            CW0_DEG
#define ACC_1_ALIGN             CW0_DEG

#define GYRO_2_CS_PIN            PC13
#define GYRO_2_SPI_INSTANCE     SPI1
#define GYRO_2_ALIGN            CW90_DEG
//#define ACC_2_ALIGN             CW90_DEG

<<<<<<< HEAD
=======
#define GYRO_CONFIG_USE_GYRO_DEFAULT GYRO_CONFIG_USE_GYRO_BOTH

>>>>>>> 2a64051a
#define USE_MAG
#define USE_MAG_HMC5883
#define USE_MAG_QMC5883
#define MAG_I2C_INSTANCE         (I2CDEV_2)

<<<<<<< HEAD
=======
#define DEFAULT_FEATURES        (FEATURE_OSD)
>>>>>>> 2a64051a
#define USE_MAX7456
#define MAX7456_SPI_INSTANCE    SPI3
#define MAX7456_SPI_CS_PIN      PA15
#define MAX7456_SPI_CLK         (SPI_CLOCK_STANDARD) // 10MHz
#define MAX7456_RESTORE_CLK     (SPI_CLOCK_FAST)

#define ENABLE_BLACKBOX_LOGGING_ON_SPIFLASH_BY_DEFAULT
#define USE_FLASHFS
#define USE_FLASH_M25P16
<<<<<<< HEAD
=======
#define USE_FLASH_W25M
#define USE_FLASH_W25N01G          // 1G NAND flash support
>>>>>>> 2a64051a
#define FLASH_CS_PIN            PB12
#define FLASH_SPI_INSTANCE      SPI2

#define USE_VCP

#define USE_UART1
#define UART1_RX_PIN            PA10
#define UART1_TX_PIN            PA9

#define USE_UART2
#define UART2_RX_PIN            PA3
#define UART2_TX_PIN            PA2

#define USE_UART3
#define UART3_RX_PIN            PB11
#define UART3_TX_PIN            PB10

#define USE_UART4
#define UART4_RX_PIN            PA1
#define UART4_TX_PIN            PA0

#define USE_UART5
#define UART5_RX_PIN            PD2
#define UART5_TX_PIN            PC12

#define USE_UART6
#define UART6_RX_PIN            PC7
#define UART6_TX_PIN            PC6

//#define USE_SOFTSERIAL1
#define SERIAL_PORT_COUNT       7 //VCP, USART1, USART2,USART3,USART4,USART5,USART6

#define USE_ESCSERIAL
#define ESCSERIAL_TIMER_TX_PIN  PB8 // (Hardware=0, PPM)

#define USE_I2C
#define USE_I2C_DEVICE_2       // External I2C
<<<<<<< HEAD
#define I2C_DEVICE               (I2CDEV_2)
=======
#define I2C_DEVICE              (I2CDEV_2)
#define I2C2_SCL                NONE        // PB10 (UART3_TX)
#define I2C2_SDA                NONE        // PB11 (UART3_RX)
>>>>>>> 2a64051a

#define USE_SPI
#define USE_SPI_DEVICE_1
#define USE_SPI_DEVICE_2
#define USE_SPI_DEVICE_3

#define SPI1_NSS_PIN             PA4
#define SPI1_SCK_PIN             PA5
#define SPI1_MISO_PIN            PA6
#define SPI1_MOSI_PIN            PA7

#define SPI2_NSS_PIN             PB12
#define SPI2_SCK_PIN             PB13
#define SPI2_MISO_PIN            PB14
#define SPI2_MOSI_PIN            PB15

#define SPI3_NSS_PIN             PA15
#define SPI3_SCK_PIN             PC10
#define SPI3_MISO_PIN            PC11
#define SPI3_MOSI_PIN            PB5

#define USE_ADC
#define DEFAULT_VOLTAGE_METER_SOURCE VOLTAGE_METER_ADC
#define DEFAULT_CURRENT_METER_SOURCE CURRENT_METER_ADC
#define CURRENT_METER_ADC_PIN   PC1
#define VBAT_ADC_PIN            PC2
#define RSSI_ADC_PIN            PC3

#define CURRENT_METER_SCALE_DEFAULT 250                     // 3.3/120A  = 25mv/A

// real pit
#define USE_PINIO
#define PINIO1_PIN              PA14  // VTX power switcher
#define USE_PINIOBOX

#define BINDPLUG_PIN            PB2
#define DEFAULT_RX_FEATURE      FEATURE_RX_SERIAL
#define SERIALRX_UART           SERIAL_PORT_UART5
<<<<<<< HEAD
=======
#define SERIALRX_PROVIDER       SERIALRX_SBUS
>>>>>>> 2a64051a

#define TARGET_IO_PORTA         0xffff
#define TARGET_IO_PORTB         0xffff
#define TARGET_IO_PORTC         0xffff
#define TARGET_IO_PORTD         (BIT(2))

<<<<<<< HEAD
#define USABLE_TIMER_CHANNEL_COUNT      6
#define USED_TIMERS             ( TIM_N(2) | TIM_N(3) | TIM_N(4)  )
=======
#define USABLE_TIMER_CHANNEL_COUNT      9
#define USED_TIMERS             ( TIM_N(2) | TIM_N(3) | TIM_N(4) | TIM_N(5)  | TIM_N(8)   )
>>>>>>> 2a64051a
<|MERGE_RESOLUTION|>--- conflicted
+++ resolved
@@ -58,20 +58,14 @@
 #define GYRO_2_ALIGN            CW90_DEG
 //#define ACC_2_ALIGN             CW90_DEG
 
-<<<<<<< HEAD
-=======
 #define GYRO_CONFIG_USE_GYRO_DEFAULT GYRO_CONFIG_USE_GYRO_BOTH
 
->>>>>>> 2a64051a
 #define USE_MAG
 #define USE_MAG_HMC5883
 #define USE_MAG_QMC5883
 #define MAG_I2C_INSTANCE         (I2CDEV_2)
 
-<<<<<<< HEAD
-=======
 #define DEFAULT_FEATURES        (FEATURE_OSD)
->>>>>>> 2a64051a
 #define USE_MAX7456
 #define MAX7456_SPI_INSTANCE    SPI3
 #define MAX7456_SPI_CS_PIN      PA15
@@ -81,11 +75,8 @@
 #define ENABLE_BLACKBOX_LOGGING_ON_SPIFLASH_BY_DEFAULT
 #define USE_FLASHFS
 #define USE_FLASH_M25P16
-<<<<<<< HEAD
-=======
 #define USE_FLASH_W25M
 #define USE_FLASH_W25N01G          // 1G NAND flash support
->>>>>>> 2a64051a
 #define FLASH_CS_PIN            PB12
 #define FLASH_SPI_INSTANCE      SPI2
 
@@ -123,13 +114,9 @@
 
 #define USE_I2C
 #define USE_I2C_DEVICE_2       // External I2C
-<<<<<<< HEAD
-#define I2C_DEVICE               (I2CDEV_2)
-=======
 #define I2C_DEVICE              (I2CDEV_2)
 #define I2C2_SCL                NONE        // PB10 (UART3_TX)
 #define I2C2_SDA                NONE        // PB11 (UART3_RX)
->>>>>>> 2a64051a
 
 #define USE_SPI
 #define USE_SPI_DEVICE_1
@@ -168,20 +155,12 @@
 #define BINDPLUG_PIN            PB2
 #define DEFAULT_RX_FEATURE      FEATURE_RX_SERIAL
 #define SERIALRX_UART           SERIAL_PORT_UART5
-<<<<<<< HEAD
-=======
 #define SERIALRX_PROVIDER       SERIALRX_SBUS
->>>>>>> 2a64051a
 
 #define TARGET_IO_PORTA         0xffff
 #define TARGET_IO_PORTB         0xffff
 #define TARGET_IO_PORTC         0xffff
 #define TARGET_IO_PORTD         (BIT(2))
 
-<<<<<<< HEAD
-#define USABLE_TIMER_CHANNEL_COUNT      6
-#define USED_TIMERS             ( TIM_N(2) | TIM_N(3) | TIM_N(4)  )
-=======
 #define USABLE_TIMER_CHANNEL_COUNT      9
-#define USED_TIMERS             ( TIM_N(2) | TIM_N(3) | TIM_N(4) | TIM_N(5)  | TIM_N(8)   )
->>>>>>> 2a64051a
+#define USED_TIMERS             ( TIM_N(2) | TIM_N(3) | TIM_N(4) | TIM_N(5)  | TIM_N(8)   )