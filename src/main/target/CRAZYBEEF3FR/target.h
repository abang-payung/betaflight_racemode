/*
 * This file is part of Cleanflight and Betaflight.
 *
 * Cleanflight and Betaflight are free software. You can redistribute
 * this software and/or modify this software under the terms of the
 * GNU General Public License as published by the Free Software
 * Foundation, either version 3 of the License, or (at your option)
 * any later version.
 *
 * Cleanflight and Betaflight are distributed in the hope that they
 * will be useful, but WITHOUT ANY WARRANTY; without even the implied
 * warranty of MERCHANTABILITY or FITNESS FOR A PARTICULAR PURPOSE.
 * See the GNU General Public License for more details.
 *
 * You should have received a copy of the GNU General Public License
 * along with this software.
 *
 * If not, see <http://www.gnu.org/licenses/>.
 */

#pragma once

#if defined(CRAZYBEEF3FS)
#define TARGET_BOARD_IDENTIFIER "CBFS"
#define USBD_PRODUCT_STRING     "CrazyBee F3 FS"
#elif defined(CRAZYBEEF3DX)
#define TARGET_BOARD_IDENTIFIER "CBDX"
#define USBD_PRODUCT_STRING     "CrazyBee F3 DX"
#else
#define TARGET_BOARD_IDENTIFIER "CBFR"
#define USBD_PRODUCT_STRING     "CrazyBee F3 FR"
#endif

<<<<<<< HEAD
// Removed to make the firmware fit into flash (in descending order of priority):
//#undef USE_GYRO_OVERFLOW_CHECK
//#undef USE_GYRO_LPF2

//#undef USE_ITERM_RELAX
//#undef USE_RC_SMOOTHING_FILTER

//#undef USE_MSP_DISPLAYPORT
//#undef USE_MSP_OVER_TELEMETRY

//#undef USE_HUFFMAN
//#undef USE_PINIO
//#undef USE_PINIOBOX

//#undef USE_TELEMETRY_HOTT
//#undef USE_TELEMETRY_MAVLINK
#undef USE_TELEMETRY_LTM
#undef USE_SERIALRX_XBUS
=======
#undef USE_SERIALRX_CRSF
#undef USE_SERIALRX_SUMD
>>>>>>> 2a64051a
#undef USE_SERIALRX_SUMH
#undef USE_SERIALRX_XBUS
#undef USE_TELEMETRY_CRSF
#undef USE_TELEMETRY_MAVLINK
#undef USE_PWM


#if defined(CRAZYBEEF3FS)
#undef USE_SERIALRX_SBUS
#undef USE_SERIALRX_FPORT
#undef USE_SERIALRX_SPEKTRUM
#undef USE_TELEMETRY_FRSKY_HUB
#undef USE_TELEMETRY_SMARTPORT
#undef USE_TELEMETRY_SRXL
#elif defined(CRAZYBEEF3DX)
#undef USE_SERIALRX_SBUS
#undef USE_SERIALRX_FPORT
#undef USE_SERIALRX_IBUS
#undef USE_TELEMETRY_FRSKY_HUB
#undef USE_TELEMETRY_SMARTPORT
#else
#undef USE_SERIALRX_SPEKTRUM
#undef USE_SERIALRX_IBUS
#undef USE_TELEMETRY_SRXL
#endif

#define ENABLE_DSHOT_DMAR       true

#define LED0_PIN                PB3
#define USE_BEEPER
#define BEEPER_PIN              PC15
#define BEEPER_INVERTED

#define USE_EXTI
#define USE_GYRO_EXTI
#define GYRO_1_EXTI_PIN         PC13
#define USE_MPU_DATA_READY_SIGNAL
#define GYRO_1_SPI_INSTANCE     SPI1
#define GYRO_1_CS_PIN           PA4
#define USE_GYRO
#define USE_GYRO_SPI_MPU6000
#define GYRO_1_ALIGN            CW90_DEG
#define USE_ACC
#define USE_ACC_SPI_MPU6000
#define ACC_1_ALIGN             CW90_DEG

#define USE_VCP
#if defined(CRAZYBEEF3DX)
#define USE_UART2
#define USE_UART3
#define SERIAL_PORT_COUNT       3
#define UART2_TX_PIN            PA14
#define UART2_RX_PIN            PA15
#define UART3_TX_PIN            PB10
#define UART3_RX_PIN            PB11
#else
#define USE_UART3
#define SERIAL_PORT_COUNT       2
#define UART3_TX_PIN            PB10
#define UART3_RX_PIN            PB11
#endif

#define USE_SPI
#define USE_SPI_DEVICE_1
#define SPI1_NSS_PIN            PA4
#define SPI1_SCK_PIN            PA5
#define SPI1_MISO_PIN           PA6
#define SPI1_MOSI_PIN           PA7

#define USE_SPI_DEVICE_2
#define SPI2_NSS_PIN            PB12
#define SPI2_SCK_PIN            PB13
#define SPI2_MISO_PIN           PB14
#define SPI2_MOSI_PIN           PB15

#if defined(CRAZYBEEF3FS)
#define USE_RX_SPI
#define USE_RX_FLYSKY
#define RX_CHANNELS_AETR
#define DEFAULT_RX_FEATURE      FEATURE_RX_SPI
#define RX_SPI_DEFAULT_PROTOCOL RX_SPI_A7105_FLYSKY_2A
#define FLYSKY_2A_CHANNEL_COUNT 14
#define RX_SPI_INSTANCE         SPI2
#define RX_NSS_PIN              SPI2_NSS_PIN
<<<<<<< HEAD
#define RX_IRQ_PIN              PA8
#define BINDPLUG_PIN            PA9
#define USE_RX_FLYSKY_SPI_LED
#define RX_FLYSKY_SPI_LED_PIN   PA10
=======
#define RX_SPI_EXTI_PIN         PA8
#define RX_SPI_BIND_PIN         PA9
#define RX_SPI_LED_PIN          PA10
>>>>>>> 2a64051a
#define DEFAULT_FEATURES        (FEATURE_TELEMETRY | FEATURE_OSD | FEATURE_MOTOR_STOP)
#elif defined(CRAZYBEEF3DX)
#define DEFAULT_RX_FEATURE      FEATURE_RX_SERIAL
#define SERIALRX_PROVIDER       SERIALRX_SPEKTRUM2048
#define SERIALRX_UART           SERIAL_PORT_USART3
#define RX_CHANNELS_TAER
#define DEFAULT_FEATURES        (FEATURE_OSD | FEATURE_MOTOR_STOP)
#else
#define USE_RX_SPI
#define USE_RX_FRSKY_SPI_D
#define USE_RX_FRSKY_SPI_X
#define USE_RX_FRSKY_SPI_TELEMETRY
<<<<<<< HEAD
#define DEFAULT_RX_FEATURE      FEATURE_RX_SPI
#define RX_SPI_DEFAULT_PROTOCOL RX_SPI_FRSKY_X
#define RX_SPI_INSTANCE         SPI2
#define RX_NSS_PIN              SPI2_NSS_PIN
#define RX_SCK_PIN              SPI2_SCK_PIN
#define RX_MISO_PIN             SPI2_MISO_PIN
#define RX_MOSI_PIN             SPI2_MOSI_PIN
#define RX_FRSKY_SPI_GDO_0_PIN  PA8
#define RX_FRSKY_SPI_LED_PIN    PA10
#define BINDPLUG_PIN            PA9
=======
#define USE_RX_SFHSS_SPI
#define DEFAULT_RX_FEATURE      FEATURE_RX_SPI	
#define RX_SPI_DEFAULT_PROTOCOL RX_SPI_FRSKY_X
#define RX_SPI_INSTANCE         SPI2
#define RX_NSS_PIN              SPI2_NSS_PIN
#define RX_SPI_EXTI_PIN         PA8
#define RX_SPI_LED_PIN          PA10
#define RX_SPI_BIND_PIN         PA9
>>>>>>> 2a64051a
#define DEFAULT_FEATURES        (FEATURE_TELEMETRY | FEATURE_OSD | FEATURE_MOTOR_STOP)
#endif

#define USE_MAX7456
#define MAX7456_SPI_INSTANCE    SPI1
#define MAX7456_SPI_CS_PIN      PB1
#define MAX7456_SPI_CLK         (SPI_CLOCK_STANDARD)
#define MAX7456_RESTORE_CLK     (SPI_CLOCK_FAST)

#define USE_ADC
#define DEFAULT_VOLTAGE_METER_SOURCE VOLTAGE_METER_ADC
#define DEFAULT_CURRENT_METER_SOURCE CURRENT_METER_ADC
#define VBAT_ADC_PIN            PA0
#define CURRENT_METER_ADC_PIN   PA1
#define ADC_INSTANCE            ADC1
#define CURRENT_METER_SCALE_DEFAULT 2350

#define TARGET_IO_PORTA         0xffff
#define TARGET_IO_PORTB         0xffff
#define TARGET_IO_PORTC         (BIT(13)|BIT(14)|BIT(15))
#define TARGET_IO_PORTF         (BIT(0)|BIT(1)|BIT(4))
#define USABLE_TIMER_CHANNEL_COUNT 6
#define USED_TIMERS             (TIM_N(2) |TIM_N(3) |TIM_N(4) | TIM_N(8))<|MERGE_RESOLUTION|>--- conflicted
+++ resolved
@@ -31,29 +31,8 @@
 #define USBD_PRODUCT_STRING     "CrazyBee F3 FR"
 #endif
 
-<<<<<<< HEAD
-// Removed to make the firmware fit into flash (in descending order of priority):
-//#undef USE_GYRO_OVERFLOW_CHECK
-//#undef USE_GYRO_LPF2
-
-//#undef USE_ITERM_RELAX
-//#undef USE_RC_SMOOTHING_FILTER
-
-//#undef USE_MSP_DISPLAYPORT
-//#undef USE_MSP_OVER_TELEMETRY
-
-//#undef USE_HUFFMAN
-//#undef USE_PINIO
-//#undef USE_PINIOBOX
-
-//#undef USE_TELEMETRY_HOTT
-//#undef USE_TELEMETRY_MAVLINK
-#undef USE_TELEMETRY_LTM
-#undef USE_SERIALRX_XBUS
-=======
 #undef USE_SERIALRX_CRSF
 #undef USE_SERIALRX_SUMD
->>>>>>> 2a64051a
 #undef USE_SERIALRX_SUMH
 #undef USE_SERIALRX_XBUS
 #undef USE_TELEMETRY_CRSF
@@ -138,16 +117,9 @@
 #define FLYSKY_2A_CHANNEL_COUNT 14
 #define RX_SPI_INSTANCE         SPI2
 #define RX_NSS_PIN              SPI2_NSS_PIN
-<<<<<<< HEAD
-#define RX_IRQ_PIN              PA8
-#define BINDPLUG_PIN            PA9
-#define USE_RX_FLYSKY_SPI_LED
-#define RX_FLYSKY_SPI_LED_PIN   PA10
-=======
 #define RX_SPI_EXTI_PIN         PA8
 #define RX_SPI_BIND_PIN         PA9
 #define RX_SPI_LED_PIN          PA10
->>>>>>> 2a64051a
 #define DEFAULT_FEATURES        (FEATURE_TELEMETRY | FEATURE_OSD | FEATURE_MOTOR_STOP)
 #elif defined(CRAZYBEEF3DX)
 #define DEFAULT_RX_FEATURE      FEATURE_RX_SERIAL
@@ -160,27 +132,14 @@
 #define USE_RX_FRSKY_SPI_D
 #define USE_RX_FRSKY_SPI_X
 #define USE_RX_FRSKY_SPI_TELEMETRY
-<<<<<<< HEAD
+#define USE_RX_SFHSS_SPI
 #define DEFAULT_RX_FEATURE      FEATURE_RX_SPI
-#define RX_SPI_DEFAULT_PROTOCOL RX_SPI_FRSKY_X
-#define RX_SPI_INSTANCE         SPI2
-#define RX_NSS_PIN              SPI2_NSS_PIN
-#define RX_SCK_PIN              SPI2_SCK_PIN
-#define RX_MISO_PIN             SPI2_MISO_PIN
-#define RX_MOSI_PIN             SPI2_MOSI_PIN
-#define RX_FRSKY_SPI_GDO_0_PIN  PA8
-#define RX_FRSKY_SPI_LED_PIN    PA10
-#define BINDPLUG_PIN            PA9
-=======
-#define USE_RX_SFHSS_SPI
-#define DEFAULT_RX_FEATURE      FEATURE_RX_SPI	
 #define RX_SPI_DEFAULT_PROTOCOL RX_SPI_FRSKY_X
 #define RX_SPI_INSTANCE         SPI2
 #define RX_NSS_PIN              SPI2_NSS_PIN
 #define RX_SPI_EXTI_PIN         PA8
 #define RX_SPI_LED_PIN          PA10
 #define RX_SPI_BIND_PIN         PA9
->>>>>>> 2a64051a
 #define DEFAULT_FEATURES        (FEATURE_TELEMETRY | FEATURE_OSD | FEATURE_MOTOR_STOP)
 #endif
 
