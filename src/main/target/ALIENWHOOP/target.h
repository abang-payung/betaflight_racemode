--- conflicted
+++ resolved
@@ -114,13 +114,8 @@
 /* BLACKBOX dataflash available as of V2.1 -- did not exist on V1 and V2 */
 #define USE_FLASHFS
 #define USE_FLASH_M25P16
-<<<<<<< HEAD
-#define M25P16_CS_PIN        SPI3_NSS_PIN
-#define M25P16_SPI_INSTANCE  SPI3
-=======
 #define FLASH_CS_PIN         SPI3_NSS_PIN
 #define FLASH_SPI_INSTANCE   SPI3
->>>>>>> 1d99444d
 #define ENABLE_BLACKBOX_LOGGING_ON_SPIFLASH_BY_DEFAULT
 
 /* Motion Processing Unit (MPU) - Invensense 6-axis MPU-6500 or 9-axis MPU-9250
