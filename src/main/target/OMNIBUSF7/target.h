/*
 * This file is part of Cleanflight and Betaflight.
 *
 * Cleanflight and Betaflight are free software. You can redistribute
 * this software and/or modify this software under the terms of the
 * GNU General Public License as published by the Free Software
 * Foundation, either version 3 of the License, or (at your option)
 * any later version.
 *
 * Cleanflight and Betaflight are distributed in the hope that they
 * will be useful, but WITHOUT ANY WARRANTY; without even the implied
 * warranty of MERCHANTABILITY or FITNESS FOR A PARTICULAR PURPOSE.
 * See the GNU General Public License for more details.
 *
 * You should have received a copy of the GNU General Public License
 * along with this software.
 *
 * If not, see <http://www.gnu.org/licenses/>.
 */

#pragma once

//OMNIBUSF7 TARGETS-------------------------
#define USE_TARGET_CONFIG
#if defined (FPVM_BETAFLIGHTF7)
#define TARGET_BOARD_IDENTIFIER "FBF7"
#define USBD_PRODUCT_STRING "FPVM_BETAFLIGHTF7"
#elif defined (OMNIBUSF7V2)
#define TARGET_BOARD_IDENTIFIER "OB72"
#define USBD_PRODUCT_STRING "OmnibusF7V2"
#else
#define TARGET_BOARD_IDENTIFIER "OBF7"
#define USBD_PRODUCT_STRING "OmnibusF7"
#endif

//LED & BEEPER------------------------------
#define LED0_PIN                PE0

#define USE_BEEPER
#define BEEPER_PIN              PD15
#define BEEPER_INVERTED

//CAMERA CONTROL----------------------------
#ifdef FPVM_BETAFLIGHTF7
//define camera control
#define CAMERA_CONTROL_PIN      PC8 // Camera control.
#endif


//GYRO & ACC--------------------------------
#define USE_ACC
#define USE_GYRO
#define USE_DUAL_GYRO
// ICM-20608-G
#define USE_ACC_MPU6500
#define USE_ACC_SPI_MPU6500
#define USE_GYRO_MPU6500
#define USE_GYRO_SPI_MPU6500
//#define MPU_INT_EXTI            PE8

// MPU6000
#define USE_ACC_MPU6000
#define USE_ACC_SPI_MPU6000
#define USE_GYRO_MPU6000
#define USE_GYRO_SPI_MPU6000
//#define MPU_INT_EXTI            PD0

#if defined(OMNIBUSF7V2)
#define MPU6000_CS_PIN          SPI1_NSS_PIN
#define MPU6000_SPI_INSTANCE    SPI1
#define MPU6500_CS_PIN          SPI3_NSS_PIN
#define MPU6500_SPI_INSTANCE    SPI3
#define GYRO_1_CS_PIN           MPU6500_CS_PIN
#define GYRO_2_CS_PIN           MPU6000_CS_PIN
#define GYRO_MPU6500_ALIGN      CW90_DEG
#define ACC_MPU6500_ALIGN       CW90_DEG
#define GYRO_MPU6000_ALIGN      ALIGN_DEFAULT
#define ACC_MPU6000_ALIGN       ALIGN_DEFAULT
#define ACC_1_ALIGN             ACC_MPU6500_ALIGN
#define ACC_2_ALIGN             ACC_MPU6000_ALIGN
#define GYRO_1_ALIGN            GYRO_MPU6500_ALIGN
#define GYRO_2_ALIGN            GYRO_MPU6000_ALIGN
#define GYRO_1_SPI_INSTANCE     MPU6500_SPI_INSTANCE
#define GYRO_2_SPI_INSTANCE     MPU6000_SPI_INSTANCE
#elif defined(FPVM_BETAFLIGHTF7)
#define MPU6000_CS_PIN          SPI1_NSS_PIN
#define MPU6000_SPI_INSTANCE    SPI1
#define MPU6500_CS_PIN          SPI3_NSS_PIN
#define MPU6500_SPI_INSTANCE    SPI3
<<<<<<< HEAD
#define GYRO_0_CS_PIN           MPU6000_CS_PIN
#define GYRO_1_CS_PIN           MPU6500_CS_PIN
=======
#define GYRO_1_CS_PIN           MPU6000_CS_PIN
#define GYRO_2_CS_PIN           MPU6500_CS_PIN
>>>>>>> 1d99444d
#define GYRO_MPU6500_ALIGN      CW270_DEG
#define ACC_MPU6500_ALIGN       CW270_DEG
#define GYRO_MPU6000_ALIGN      CW90_DEG
#define ACC_MPU6000_ALIGN       CW90_DEG
<<<<<<< HEAD
#define ACC_0_ALIGN             ACC_MPU6000_ALIGN
#define ACC_1_ALIGN             ACC_MPU6500_ALIGN
#define GYRO_0_ALIGN            GYRO_MPU6000_ALIGN
#define GYRO_1_ALIGN            GYRO_MPU6500_ALIGN
#define GYRO_0_SPI_INSTANCE     MPU6000_SPI_INSTANCE
#define GYRO_1_SPI_INSTANCE     MPU6500_SPI_INSTANCE
=======
#define ACC_1_ALIGN             ACC_MPU6000_ALIGN
#define ACC_2_ALIGN             ACC_MPU6500_ALIGN
#define GYRO_1_ALIGN            GYRO_MPU6000_ALIGN
#define GYRO_2_ALIGN            GYRO_MPU6500_ALIGN
#define GYRO_1_SPI_INSTANCE     MPU6000_SPI_INSTANCE
#define GYRO_2_SPI_INSTANCE     MPU6500_SPI_INSTANCE
>>>>>>> 1d99444d
#else
#define MPU6000_CS_PIN          SPI3_NSS_PIN
#define MPU6000_SPI_INSTANCE    SPI3
#define MPU6500_CS_PIN          SPI1_NSS_PIN
#define MPU6500_SPI_INSTANCE    SPI1
#define GYRO_1_CS_PIN           MPU6000_CS_PIN
#define GYRO_2_CS_PIN           MPU6500_CS_PIN
#define ACC_1_ALIGN             ALIGN_DEFAULT
#define ACC_2_ALIGN             ALIGN_DEFAULT
#define GYRO_1_ALIGN            ALIGN_DEFAULT
#define GYRO_2_ALIGN            ALIGN_DEFAULT
#define GYRO_1_SPI_INSTANCE     MPU6000_SPI_INSTANCE
#define GYRO_2_SPI_INSTANCE     MPU6500_SPI_INSTANCE
#endif

// TODO: dual gyro support
//#define USE_MPU_DATA_READY_SIGNAL
#define USE_EXTI

//UARTS-------------------------------------
#define USE_VCP
#define USE_USB_DETECT
#define USB_DETECT_PIN          PC4

#define USE_UART1
#define UART1_RX_PIN            PA10
#define UART1_TX_PIN            PA9

//#define AVOID_UART2_FOR_PWM_PPM // PPM is not working on RC pin anyway
#define USE_UART2
#if defined (FPVM_BETAFLIGHTF7)
#define UART2_TX_PIN            PA2
#else
#define UART2_TX_PIN            NONE
#endif
#define UART2_RX_PIN            PA3

// Assigned to shared output I2C2
#define USE_UART3
#define UART3_RX_PIN            PB11
#define UART3_TX_PIN            PB10

#define USE_UART6
#define UART6_RX_PIN            PC7
#define UART6_TX_PIN            PC6

#ifdef OMNIBUSF7V2
#define USE_UART7
#define UART7_RX_PIN            PE7
#endif

#define USE_SOFTSERIAL1
#define USE_SOFTSERIAL2

#ifdef OMNIBUSF7V2
#define SERIAL_PORT_COUNT 8
#else
#define SERIAL_PORT_COUNT 7
#endif

#define USE_ESCSERIAL
#define ESCSERIAL_TIMER_TX_PIN  PA2 // (Unwired UART2_TX)

//SPI---------------------------------------
#define USE_SPI
#define USE_SPI_DEVICE_1
#define USE_SPI_DEVICE_2
#define USE_SPI_DEVICE_3
#define USE_SPI_DEVICE_4

#define SPI1_NSS_PIN            PA4
#define SPI1_SCK_PIN            PA5
#define SPI1_MISO_PIN           PA6
#define SPI1_MOSI_PIN           PA7

#define SPI2_NSS_PIN            PB12
#define SPI2_SCK_PIN            PB13
#define SPI2_MISO_PIN           PB14
#define SPI2_MOSI_PIN           PB15

#define SPI3_NSS_PIN            PA15
#define SPI3_SCK_PIN            PC10
#define SPI3_MISO_PIN           PC11
#define SPI3_MOSI_PIN           PC12

#define SPI4_NSS_PIN            PE4
#define SPI4_SCK_PIN            PE2
#define SPI4_MISO_PIN           PE5
#define SPI4_MOSI_PIN           PE6

//OSD----------------------------------------
#define USE_MAX7456
#define MAX7456_SPI_INSTANCE    SPI2
#define MAX7456_SPI_CS_PIN      SPI2_NSS_PIN
#define MAX7456_SPI_CLK         (SPI_CLOCK_STANDARD) // 10MHz
#define MAX7456_RESTORE_CLK     (SPI_CLOCK_FAST)

#ifdef FPVM_BETAFLIGHTF7
//FLASH--------------------------------------
#define FLASH_CS_PIN         SPI4_NSS_PIN
#define FLASH_SPI_INSTANCE   SPI4

#define USE_FLASHFS
#define USE_FLASH_M25P16

#else

//SD-----------------------------------------
#define USE_SDCARD
#define SDCARD_DETECT_INVERTED
#define SDCARD_DETECT_PIN                   PE3

#define SDCARD_SPI_INSTANCE                 SPI4
#define SDCARD_SPI_CS_PIN                   SPI4_NSS_PIN

#define SDCARD_SPI_INITIALIZATION_CLOCK_DIVIDER 256 // 422kHz
// Divide to under 25MHz for normal operation:
#define SDCARD_SPI_FULL_SPEED_CLOCK_DIVIDER 8 // 27MHz

#define SDCARD_DMA_STREAM_TX_FULL           DMA2_Stream1
#define SDCARD_DMA_CHANNEL                  4

#endif

//I2C---------------------------------------
#define USE_I2C
#define USE_I2C_DEVICE_2
#define I2C_DEVICE              (I2CDEV_2)
#define I2C2_SCL                NONE        // PB10 (UART3_TX)
#define I2C2_SDA                NONE        // PB11 (UART3_RX)

//BARO & Mag--------------------------------
#define USE_BARO
#define USE_BARO_BMP280
#define USE_BARO_SPI_BMP280
#define BMP280_SPI_INSTANCE     SPI1
#define BMP280_CS_PIN           PA1

#define USE_MAG
#define USE_MAG_HMC5883
#define USE_MAG_QMC5883

#define SENSORS_SET (SENSOR_ACC | SENSOR_BARO)
//ADC---------------------------------------
#define DEFAULT_VOLTAGE_METER_SOURCE VOLTAGE_METER_ADC
#define DEFAULT_CURRENT_METER_SOURCE CURRENT_METER_ADC

#define USE_ADC
#define ADC_INSTANCE            ADC1
#define CURRENT_METER_ADC_PIN   PC2
#define VBAT_ADC_PIN            PC3
#define RSSI_ADC_PIN            PC5

//DEFAULTS----------------------------------

#define DEFAULT_FEATURES        (FEATURE_OSD)
#define DEFAULT_RX_FEATURE      FEATURE_RX_SERIAL
#ifdef FPVM_BETAFLIGHTF7
#define ENABLE_BLACKBOX_LOGGING_ON_SPIFLASH_BY_DEFAULT
#define SERIALRX_UART           SERIAL_PORT_USART6
#define SERIALRX_PROVIDER       SERIALRX_SBUS
#define ESC_SENSOR_UART         SERIAL_PORT_USART1
#else
#define ENABLE_BLACKBOX_LOGGING_ON_SDCARD_BY_DEFAULT
#define SERIALRX_UART           SERIAL_PORT_USART2
#define SERIALRX_PROVIDER       SERIALRX_SBUS
#define ESC_SENSOR_UART         SERIAL_PORT_USART7
#endif

#define USE_SERIAL_4WAY_BLHELI_INTERFACE
//PORT'S & TIMERS---------------------------
#define TARGET_IO_PORTA 0xffff
#define TARGET_IO_PORTB 0xffff
#define TARGET_IO_PORTC 0xffff
#define TARGET_IO_PORTD 0xffff
#define TARGET_IO_PORTE 0xffff

#ifdef FPVM_BETAFLIGHTF7
#define USABLE_TIMER_CHANNEL_COUNT 13
#else
#define USABLE_TIMER_CHANNEL_COUNT 12
#endif

#define USED_TIMERS  ( TIM_N(1) | TIM_N(2) | TIM_N(3) | TIM_N(4) | TIM_N(8) | TIM_N(9) )<|MERGE_RESOLUTION|>--- conflicted
+++ resolved
@@ -87,32 +87,18 @@
 #define MPU6000_SPI_INSTANCE    SPI1
 #define MPU6500_CS_PIN          SPI3_NSS_PIN
 #define MPU6500_SPI_INSTANCE    SPI3
-<<<<<<< HEAD
-#define GYRO_0_CS_PIN           MPU6000_CS_PIN
-#define GYRO_1_CS_PIN           MPU6500_CS_PIN
-=======
 #define GYRO_1_CS_PIN           MPU6000_CS_PIN
 #define GYRO_2_CS_PIN           MPU6500_CS_PIN
->>>>>>> 1d99444d
 #define GYRO_MPU6500_ALIGN      CW270_DEG
 #define ACC_MPU6500_ALIGN       CW270_DEG
 #define GYRO_MPU6000_ALIGN      CW90_DEG
 #define ACC_MPU6000_ALIGN       CW90_DEG
-<<<<<<< HEAD
-#define ACC_0_ALIGN             ACC_MPU6000_ALIGN
-#define ACC_1_ALIGN             ACC_MPU6500_ALIGN
-#define GYRO_0_ALIGN            GYRO_MPU6000_ALIGN
-#define GYRO_1_ALIGN            GYRO_MPU6500_ALIGN
-#define GYRO_0_SPI_INSTANCE     MPU6000_SPI_INSTANCE
-#define GYRO_1_SPI_INSTANCE     MPU6500_SPI_INSTANCE
-=======
 #define ACC_1_ALIGN             ACC_MPU6000_ALIGN
 #define ACC_2_ALIGN             ACC_MPU6500_ALIGN
 #define GYRO_1_ALIGN            GYRO_MPU6000_ALIGN
 #define GYRO_2_ALIGN            GYRO_MPU6500_ALIGN
 #define GYRO_1_SPI_INSTANCE     MPU6000_SPI_INSTANCE
 #define GYRO_2_SPI_INSTANCE     MPU6500_SPI_INSTANCE
->>>>>>> 1d99444d
 #else
 #define MPU6000_CS_PIN          SPI3_NSS_PIN
 #define MPU6000_SPI_INSTANCE    SPI3
