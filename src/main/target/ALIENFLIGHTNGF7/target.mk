F7X2RE_TARGETS  += $(TARGET)
FEATURES        += SDCARD VCP ONBOARDFLASH

TARGET_SRC = \
            drivers/accgyro/accgyro_mpu6500.c \
            drivers/accgyro/accgyro_spi_mpu6500.c \
            drivers/barometer/barometer_bmp280.c \
            drivers/barometer/barometer_ms5611.c \
            drivers/compass/compass_ak8963.c \
            drivers/compass/compass_hmc5883l.c \
<<<<<<< HEAD
=======
            drivers/compass/compass_qmc5883l.c \
>>>>>>> 1d99444d
            drivers/max7456.c<|MERGE_RESOLUTION|>--- conflicted
+++ resolved
@@ -8,8 +8,5 @@
             drivers/barometer/barometer_ms5611.c \
             drivers/compass/compass_ak8963.c \
             drivers/compass/compass_hmc5883l.c \
-<<<<<<< HEAD
-=======
             drivers/compass/compass_qmc5883l.c \
->>>>>>> 1d99444d
             drivers/max7456.c