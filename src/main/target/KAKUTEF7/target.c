/*
 * This file is part of Cleanflight and Betaflight.
 *
 * Cleanflight and Betaflight are free software. You can redistribute
 * this software and/or modify this software under the terms of the
 * GNU General Public License as published by the Free Software
 * Foundation, either version 3 of the License, or (at your option)
 * any later version.
 *
 * Cleanflight and Betaflight are distributed in the hope that they
 * will be useful, but WITHOUT ANY WARRANTY; without even the implied
 * warranty of MERCHANTABILITY or FITNESS FOR A PARTICULAR PURPOSE.
 * See the GNU General Public License for more details.
 *
 * You should have received a copy of the GNU General Public License
 * along with this software.
 *
 * If not, see <http://www.gnu.org/licenses/>.
 */

#include <stdint.h>

#include "platform.h"
#include "drivers/io.h"

#include "drivers/dma.h"
#include "drivers/timer.h"
#include "drivers/timer_def.h"

const timerHardware_t timerHardware[USABLE_TIMER_CHANNEL_COUNT] = {
<<<<<<< HEAD
    DEF_TIM(TIM1, CH3, PE13, TIM_USE_PPM,   0, 1), // PPM / CAM_CONTROL, DMA2_ST6
=======
    DEF_TIM(TIM1, CH3, PE13, TIM_USE_PPM,   0, 1), // PPM, DMA2_ST6
>>>>>>> 1d99444d

    DEF_TIM(TIM3, CH3, PB0,  TIM_USE_MOTOR, 0, 0), // M1 , DMA1_ST7
    DEF_TIM(TIM3, CH4, PB1,  TIM_USE_MOTOR, 0, 0), // M2 , DMA1_ST2
    DEF_TIM(TIM1, CH1, PE9,  TIM_USE_MOTOR, 0, 2), // M3 , DMA2_ST2
    DEF_TIM(TIM1, CH2, PE11, TIM_USE_MOTOR, 0, 1), // M4 , DMA2_ST4
    DEF_TIM(TIM8, CH4, PC9,  TIM_USE_MOTOR, 0, 0), // M5 , DMA2_ST7
    DEF_TIM(TIM5, CH4, PA3,  TIM_USE_MOTOR, 0, 0), // M6 , DMA1_ST1

    DEF_TIM(TIM4, CH1, PD12, TIM_USE_LED,   0, 0), // LED_TRIP, DMA1_ST0
};
<|MERGE_RESOLUTION|>--- conflicted
+++ resolved
@@ -28,11 +28,7 @@
 #include "drivers/timer_def.h"
 
 const timerHardware_t timerHardware[USABLE_TIMER_CHANNEL_COUNT] = {
-<<<<<<< HEAD
-    DEF_TIM(TIM1, CH3, PE13, TIM_USE_PPM,   0, 1), // PPM / CAM_CONTROL, DMA2_ST6
-=======
     DEF_TIM(TIM1, CH3, PE13, TIM_USE_PPM,   0, 1), // PPM, DMA2_ST6
->>>>>>> 1d99444d
 
     DEF_TIM(TIM3, CH3, PB0,  TIM_USE_MOTOR, 0, 0), // M1 , DMA1_ST7
     DEF_TIM(TIM3, CH4, PB1,  TIM_USE_MOTOR, 0, 0), // M2 , DMA1_ST2
@@ -42,4 +38,4 @@
     DEF_TIM(TIM5, CH4, PA3,  TIM_USE_MOTOR, 0, 0), // M6 , DMA1_ST1
 
     DEF_TIM(TIM4, CH1, PD12, TIM_USE_LED,   0, 0), // LED_TRIP, DMA1_ST0
-};
+};