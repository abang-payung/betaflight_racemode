--- conflicted
+++ resolved
@@ -508,8 +508,6 @@
     }
 #endif
 
-<<<<<<< HEAD
-=======
     // Fix gyro filter settings to handle cases where an older configurator was used that
     // allowed higher cutoff limits from previous firmware versions.
     adjustFilterLimit(&gyroConfigMutable()->gyro_lowpass_hz, FILTER_FREQUENCY_MAX);
@@ -519,7 +517,6 @@
     adjustFilterLimit(&gyroConfigMutable()->gyro_soft_notch_hz_2, FILTER_FREQUENCY_MAX);
     adjustFilterLimit(&gyroConfigMutable()->gyro_soft_notch_cutoff_2, 0);
 
->>>>>>> 2a64051a
     // Prevent invalid notch cutoff
     if (gyroConfig()->gyro_soft_notch_cutoff_1 >= gyroConfig()->gyro_soft_notch_hz_1) {
         gyroConfigMutable()->gyro_soft_notch_hz_1 = 0;
@@ -619,8 +616,6 @@
     }
 #endif // USE_SDCARD
 #endif // USE_BLACKBOX
-<<<<<<< HEAD
-=======
 
     if (systemConfig()->activeRateProfile >= CONTROL_RATE_PROFILE_COUNT) {
         systemConfigMutable()->activeRateProfile = 0;
@@ -631,18 +626,11 @@
         systemConfigMutable()->pidProfileIndex = 0;
     }
     loadPidProfile();
->>>>>>> 2a64051a
 }
 
 bool readEEPROM(void)
 {
-<<<<<<< HEAD
-#ifndef USE_OSD_SLAVE
     suspendRxPwmPpmSignal();
-#endif
-=======
-    suspendRxPwmPpmSignal();
->>>>>>> 2a64051a
 
     // Sanity check, read flash
     bool success = loadEEPROM();
@@ -651,13 +639,7 @@
 
     activateConfig();
 
-<<<<<<< HEAD
-#ifndef USE_OSD_SLAVE
     resumeRxPwmPpmSignal();
-#endif
-=======
-    resumeRxPwmPpmSignal();
->>>>>>> 2a64051a
 
     return success;
 }
@@ -666,10 +648,6 @@
 {
     validateAndFixConfig();
 
-<<<<<<< HEAD
-#ifndef USE_OSD_SLAVE
-    suspendRxPwmPpmSignal();
-=======
     suspendRxPwmPpmSignal();
 
 #ifdef USE_CONFIGURATION_STATE
@@ -678,16 +656,10 @@
     }
 #else
     UNUSED(setConfigured);
->>>>>>> 2a64051a
 #endif
 
     writeConfigToEEPROM();
 
-<<<<<<< HEAD
-#ifndef USE_OSD_SLAVE
-    resumeRxPwmPpmSignal();
-#endif
-=======
     resumeRxPwmPpmSignal();
 }
 
@@ -702,7 +674,6 @@
     featureEnable(features);
 
     ValidateAndWriteConfigToEEPROM(true);
->>>>>>> 2a64051a
 }
 
 void resetEEPROM(void)
@@ -761,10 +732,7 @@
         loadPidProfile();
 
         pidInit(currentPidProfile);
-<<<<<<< HEAD
-=======
         initEscEndpoints();
->>>>>>> 2a64051a
     }
 
     beeperConfirmationBeeps(pidProfileIndex + 1);
