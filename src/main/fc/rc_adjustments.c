--- conflicted
+++ resolved
@@ -780,14 +780,6 @@
     }
 }
 
-<<<<<<< HEAD
-void useAdjustmentConfig(pidProfile_t *pidProfileToUse)
-{
-    pidProfile = pidProfileToUse;
-}
-
-=======
->>>>>>> 18108231
 #if defined(USE_OSD) && defined(USE_OSD_ADJUSTMENTS)
 const char *getAdjustmentsRangeName(void) {
     if (adjustmentRangeNameIndex > 0) {
