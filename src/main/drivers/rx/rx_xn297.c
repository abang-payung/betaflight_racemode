--- conflicted
+++ resolved
@@ -95,10 +95,6 @@
     crc ^= xn297_crc_xorout[len];
     packet[RX_TX_ADDR_LEN + len] = crc >> 8;
     packet[RX_TX_ADDR_LEN + len + 1] = crc & 0xff;
-<<<<<<< HEAD
-    return NRF24L01_WritePayload(packet, RX_TX_ADDR_LEN + len + 2);
-=======
     NRF24L01_WritePayload(packet, RX_TX_ADDR_LEN + len + 2);
->>>>>>> 2a64051a
 }
 #endif