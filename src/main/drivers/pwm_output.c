/*
 * This file is part of Cleanflight and Betaflight.
 *
 * Cleanflight and Betaflight are free software. You can redistribute
 * this software and/or modify this software under the terms of the
 * GNU General Public License as published by the Free Software
 * Foundation, either version 3 of the License, or (at your option)
 * any later version.
 *
 * Cleanflight and Betaflight are distributed in the hope that they
 * will be useful, but WITHOUT ANY WARRANTY; without even the implied
 * warranty of MERCHANTABILITY or FITNESS FOR A PARTICULAR PURPOSE.
 * See the GNU General Public License for more details.
 *
 * You should have received a copy of the GNU General Public License
 * along with this software.
 *
 * If not, see <http://www.gnu.org/licenses/>.
 */

#include <stdbool.h>
#include <stdint.h>
#include <string.h>
#include <math.h>

#include "platform.h"
#include "drivers/time.h"

#include "drivers/io.h"
#include "pwm_output.h"
#include "timer.h"
#include "drivers/pwm_output.h"

static FAST_RAM_ZERO_INIT pwmWriteFn *pwmWrite;
static FAST_RAM_ZERO_INIT pwmOutputPort_t motors[MAX_SUPPORTED_MOTORS];
static FAST_RAM_ZERO_INIT pwmCompleteWriteFn *pwmCompleteWrite = NULL;

#ifdef USE_DSHOT
FAST_RAM_ZERO_INIT loadDmaBufferFn *loadDmaBuffer;
#define DSHOT_INITIAL_DELAY_US 10000
#define DSHOT_COMMAND_DELAY_US 1000
#define DSHOT_ESCINFO_DELAY_US 12000
#define DSHOT_BEEP_DELAY_US 100000

typedef struct dshotCommandControl_s {
    timeUs_t nextCommandAtUs;
    timeUs_t delayAfterCommandUs;
    bool waitingForIdle;
    uint8_t repeats;
    uint8_t command[MAX_SUPPORTED_MOTORS];
} dshotCommandControl_t;

static dshotCommandControl_t dshotCommandControl;
#endif

#ifdef USE_SERVOS
static pwmOutputPort_t servos[MAX_SUPPORTED_SERVOS];
#endif

#ifdef USE_BEEPER
static pwmOutputPort_t beeperPwm;
static uint16_t freqBeep = 0;
#endif

static bool pwmMotorsEnabled = false;
static bool isDshot = false;
#ifdef USE_DSHOT_DMAR
FAST_RAM_ZERO_INIT bool useBurstDshot = false;
#endif

static void pwmOCConfig(TIM_TypeDef *tim, uint8_t channel, uint16_t value, uint8_t output)
{
#if defined(USE_HAL_DRIVER)
    TIM_HandleTypeDef* Handle = timerFindTimerHandle(tim);
    if (Handle == NULL) return;

    TIM_OC_InitTypeDef TIM_OCInitStructure;

    TIM_OCInitStructure.OCMode = TIM_OCMODE_PWM1;
    TIM_OCInitStructure.OCIdleState = TIM_OCIDLESTATE_SET;
    TIM_OCInitStructure.OCPolarity = (output & TIMER_OUTPUT_INVERTED) ? TIM_OCPOLARITY_LOW : TIM_OCPOLARITY_HIGH;
    TIM_OCInitStructure.OCNIdleState = TIM_OCNIDLESTATE_SET;
    TIM_OCInitStructure.OCNPolarity = (output & TIMER_OUTPUT_INVERTED) ? TIM_OCNPOLARITY_LOW : TIM_OCNPOLARITY_HIGH;
    TIM_OCInitStructure.Pulse = value;
    TIM_OCInitStructure.OCFastMode = TIM_OCFAST_DISABLE;

    HAL_TIM_PWM_ConfigChannel(Handle, &TIM_OCInitStructure, channel);
#else
    TIM_OCInitTypeDef TIM_OCInitStructure;

    TIM_OCStructInit(&TIM_OCInitStructure);
    TIM_OCInitStructure.TIM_OCMode = TIM_OCMode_PWM1;

    if (output & TIMER_OUTPUT_N_CHANNEL) {
        TIM_OCInitStructure.TIM_OutputNState = TIM_OutputNState_Enable;
        TIM_OCInitStructure.TIM_OCNIdleState = TIM_OCNIdleState_Reset;
        TIM_OCInitStructure.TIM_OCNPolarity = (output & TIMER_OUTPUT_INVERTED) ? TIM_OCNPolarity_Low : TIM_OCNPolarity_High;
    } else {
        TIM_OCInitStructure.TIM_OutputState = TIM_OutputState_Enable;
        TIM_OCInitStructure.TIM_OCIdleState = TIM_OCIdleState_Set;
        TIM_OCInitStructure.TIM_OCPolarity =  (output & TIMER_OUTPUT_INVERTED) ? TIM_OCPolarity_Low : TIM_OCPolarity_High;
    }
    TIM_OCInitStructure.TIM_Pulse = value;

    timerOCInit(tim, channel, &TIM_OCInitStructure);
    timerOCPreloadConfig(tim, channel, TIM_OCPreload_Enable);
#endif
}

void pwmOutConfig(timerChannel_t *channel, const timerHardware_t *timerHardware, uint32_t hz, uint16_t period, uint16_t value, uint8_t inversion)
{
#if defined(USE_HAL_DRIVER)
    TIM_HandleTypeDef* Handle = timerFindTimerHandle(timerHardware->tim);
    if (Handle == NULL) return;
#endif

    configTimeBase(timerHardware->tim, period, hz);
    pwmOCConfig(timerHardware->tim,
        timerHardware->channel,
        value,
        inversion ? timerHardware->output ^ TIMER_OUTPUT_INVERTED : timerHardware->output
        );

#if defined(USE_HAL_DRIVER)
    if (timerHardware->output & TIMER_OUTPUT_N_CHANNEL)
        HAL_TIMEx_PWMN_Start(Handle, timerHardware->channel);
    else
        HAL_TIM_PWM_Start(Handle, timerHardware->channel);
    HAL_TIM_Base_Start(Handle);
#else
    TIM_CtrlPWMOutputs(timerHardware->tim, ENABLE);
    TIM_Cmd(timerHardware->tim, ENABLE);
#endif

    channel->ccr = timerChCCR(timerHardware);

    channel->tim = timerHardware->tim;

    *channel->ccr = 0;
}

static void pwmWriteUnused(uint8_t index, float value)
{
    UNUSED(index);
    UNUSED(value);
}

static void pwmWriteStandard(uint8_t index, float value)
{
    /* TODO: move value to be a number between 0-1 (i.e. percent throttle from mixer) */
    *motors[index].channel.ccr = lrintf((value * motors[index].pulseScale) + motors[index].pulseOffset);
}

#ifdef USE_DSHOT
static FAST_CODE void pwmWriteDshot(uint8_t index, float value)
{
    pwmWriteDshotInt(index, lrintf(value));
}

static FAST_CODE uint8_t loadDmaBufferDshot(uint32_t *dmaBuffer, int stride, uint16_t packet)
{
    for (int i = 0; i < 16; i++) {
        dmaBuffer[i * stride] = (packet & 0x8000) ? MOTOR_BIT_1 : MOTOR_BIT_0;  // MSB first
        packet <<= 1;
    }

    return DSHOT_DMA_BUFFER_SIZE;
}

static uint8_t loadDmaBufferProshot(uint32_t *dmaBuffer, int stride, uint16_t packet)
{
    for (int i = 0; i < 4; i++) {
        dmaBuffer[i * stride] = PROSHOT_BASE_SYMBOL + ((packet & 0xF000) >> 12) * PROSHOT_BIT_WIDTH;  // Most significant nibble first
        packet <<= 4;   // Shift 4 bits
    }

    return PROSHOT_DMA_BUFFER_SIZE;
}
#endif

void pwmWriteMotor(uint8_t index, float value)
{
    pwmWrite(index, value);
}

void pwmShutdownPulsesForAllMotors(uint8_t motorCount)
{
    for (int index = 0; index < motorCount; index++) {
        // Set the compare register to 0, which stops the output pulsing if the timer overflows
        if (motors[index].channel.ccr) {
            *motors[index].channel.ccr = 0;
        }
    }
}

void pwmDisableMotors(void)
{
    pwmShutdownPulsesForAllMotors(MAX_SUPPORTED_MOTORS);
    pwmMotorsEnabled = false;
}

void pwmEnableMotors(void)
{
    /* check motors can be enabled */
    pwmMotorsEnabled = (pwmWrite != &pwmWriteUnused);
}

bool pwmAreMotorsEnabled(void)
{
    return pwmMotorsEnabled;
}

static void pwmCompleteWriteUnused(uint8_t motorCount)
{
    UNUSED(motorCount);
}

static void pwmCompleteOneshotMotorUpdate(uint8_t motorCount)
{
    for (int index = 0; index < motorCount; index++) {
        if (motors[index].forceOverflow) {
            timerForceOverflow(motors[index].channel.tim);
        }
        // Set the compare register to 0, which stops the output pulsing if the timer overflows before the main loop completes again.
        // This compare register will be set to the output value on the next main loop.
        *motors[index].channel.ccr = 0;
    }
}

void pwmCompleteMotorUpdate(uint8_t motorCount)
{
    pwmCompleteWrite(motorCount);
}

void motorDevInit(const motorDevConfig_t *motorConfig, uint16_t idlePulse, uint8_t motorCount)
{
    memset(motors, 0, sizeof(motors));

    bool useUnsyncedPwm = motorConfig->useUnsyncedPwm;

    float sMin = 0;
    float sLen = 0;
    switch (motorConfig->motorPwmProtocol) {
    default:
    case PWM_TYPE_ONESHOT125:
        sMin = 125e-6f;
        sLen = 125e-6f;
        break;
    case PWM_TYPE_ONESHOT42:
        sMin = 42e-6f;
        sLen = 42e-6f;
        break;
    case PWM_TYPE_MULTISHOT:
        sMin = 5e-6f;
        sLen = 20e-6f;
        break;
    case PWM_TYPE_BRUSHED:
        sMin = 0;
        useUnsyncedPwm = true;
        idlePulse = 0;
        break;
    case PWM_TYPE_STANDARD:
        sMin = 1e-3f;
        sLen = 1e-3f;
        useUnsyncedPwm = true;
        idlePulse = 0;
        break;
#ifdef USE_DSHOT
    case PWM_TYPE_PROSHOT1000:
        pwmWrite = &pwmWriteDshot;
        loadDmaBuffer = &loadDmaBufferProshot;
        pwmCompleteWrite = &pwmCompleteDshotMotorUpdate;
        isDshot = true;
        break;
    case PWM_TYPE_DSHOT1200:
    case PWM_TYPE_DSHOT600:
    case PWM_TYPE_DSHOT300:
    case PWM_TYPE_DSHOT150:
        pwmWrite = &pwmWriteDshot;
        loadDmaBuffer = &loadDmaBufferDshot;
        pwmCompleteWrite = &pwmCompleteDshotMotorUpdate;
        isDshot = true;
#ifdef USE_DSHOT_DMAR
        if (motorConfig->useBurstDshot) {
            useBurstDshot = true;
        }
#endif
        break;
#endif
    }

    if (!isDshot) {
        pwmWrite = &pwmWriteStandard;
        pwmCompleteWrite = useUnsyncedPwm ? &pwmCompleteWriteUnused : &pwmCompleteOneshotMotorUpdate;
    }

    for (int motorIndex = 0; motorIndex < MAX_SUPPORTED_MOTORS && motorIndex < motorCount; motorIndex++) {
        const ioTag_t tag = motorConfig->ioTags[motorIndex];
        const timerHardware_t *timerHardware = timerGetByTag(tag);

        if (timerHardware == NULL) {
            /* not enough motors initialised for the mixer or a break in the motors */
            pwmWrite = &pwmWriteUnused;
            pwmCompleteWrite = &pwmCompleteWriteUnused;
            /* TODO: block arming and add reason system cannot arm */
            return;
        }

        motors[motorIndex].io = IOGetByTag(tag);
        IOInit(motors[motorIndex].io, OWNER_MOTOR, RESOURCE_INDEX(motorIndex));

#ifdef USE_DSHOT
        if (isDshot) {
            pwmDshotMotorHardwareConfig(timerHardware,
                motorIndex,
                motorConfig->motorPwmProtocol,
                motorConfig->motorPwmInversion ? timerHardware->output ^ TIMER_OUTPUT_INVERTED : timerHardware->output);
            motors[motorIndex].enabled = true;
            continue;
        }
#endif

#if defined(STM32F1)
        IOConfigGPIO(motors[motorIndex].io, IOCFG_AF_PP);
#else
        IOConfigGPIOAF(motors[motorIndex].io, IOCFG_AF_PP, timerHardware->alternateFunction);
#endif

        /* standard PWM outputs */
        // margin of safety is 4 periods when unsynced
        const unsigned pwmRateHz = useUnsyncedPwm ? motorConfig->motorPwmRate : ceilf(1 / ((sMin + sLen) * 4));

        const uint32_t clock = timerClock(timerHardware->tim);
        /* used to find the desired timer frequency for max resolution */
        const unsigned prescaler = ((clock / pwmRateHz) + 0xffff) / 0x10000; /* rounding up */
        const uint32_t hz = clock / prescaler;
        const unsigned period = useUnsyncedPwm ? hz / pwmRateHz : 0xffff;

        /*
            if brushed then it is the entire length of the period.
            TODO: this can be moved back to periodMin and periodLen
            once mixer outputs a 0..1 float value.
        */
        motors[motorIndex].pulseScale = ((motorConfig->motorPwmProtocol == PWM_TYPE_BRUSHED) ? period : (sLen * hz)) / 1000.0f;
        motors[motorIndex].pulseOffset = (sMin * hz) - (motors[motorIndex].pulseScale * 1000);

        pwmOutConfig(&motors[motorIndex].channel, timerHardware, hz, period, idlePulse, motorConfig->motorPwmInversion);

        bool timerAlreadyUsed = false;
        for (int i = 0; i < motorIndex; i++) {
            if (motors[i].channel.tim == motors[motorIndex].channel.tim) {
                timerAlreadyUsed = true;
                break;
            }
        }
        motors[motorIndex].forceOverflow = !timerAlreadyUsed;
        motors[motorIndex].enabled = true;
    }

    pwmMotorsEnabled = true;
}

pwmOutputPort_t *pwmGetMotors(void)
{
    return motors;
}

bool isMotorProtocolDshot(void)
{
    return isDshot;
}

#ifdef USE_DSHOT
uint32_t getDshotHz(motorPwmProtocolTypes_e pwmProtocolType)
{
    switch (pwmProtocolType) {
    case(PWM_TYPE_PROSHOT1000):
        return MOTOR_PROSHOT1000_HZ;
    case(PWM_TYPE_DSHOT1200):
        return MOTOR_DSHOT1200_HZ;
    case(PWM_TYPE_DSHOT600):
        return MOTOR_DSHOT600_HZ;
    case(PWM_TYPE_DSHOT300):
        return MOTOR_DSHOT300_HZ;
    default:
    case(PWM_TYPE_DSHOT150):
        return MOTOR_DSHOT150_HZ;
    }
}

bool allMotorsAreIdle(uint8_t motorCount)
{
    bool allMotorsIdle = true;
    for (unsigned i = 0; i < motorCount; i++) {
        const motorDmaOutput_t *motor = getMotorDmaOutput(i);
        if (motor->value) {
            allMotorsIdle = false;
        }
    }

    return allMotorsIdle;
}

FAST_CODE bool pwmDshotCommandIsQueued(void)
{
    return dshotCommandControl.nextCommandAtUs;
}

FAST_CODE bool pwmDshotCommandIsProcessing(void)
{
    return dshotCommandControl.nextCommandAtUs && !dshotCommandControl.waitingForIdle && dshotCommandControl.repeats > 0;
}

void pwmWriteDshotCommand(uint8_t index, uint8_t motorCount, uint8_t command, bool blocking)
{
    timeUs_t timeNowUs = micros();

    if (!isMotorProtocolDshot() || (command > DSHOT_MAX_COMMAND) || pwmDshotCommandIsQueued()) {
        return;
    }

    uint8_t repeats = 1;
    timeUs_t delayAfterCommandUs = DSHOT_COMMAND_DELAY_US;

    switch (command) {
    case DSHOT_CMD_SPIN_DIRECTION_1:
    case DSHOT_CMD_SPIN_DIRECTION_2:
    case DSHOT_CMD_3D_MODE_OFF:
    case DSHOT_CMD_3D_MODE_ON:
    case DSHOT_CMD_SAVE_SETTINGS:
    case DSHOT_CMD_SPIN_DIRECTION_NORMAL:
    case DSHOT_CMD_SPIN_DIRECTION_REVERSED:
        repeats = 10;
        break;
    case DSHOT_CMD_BEACON1:
    case DSHOT_CMD_BEACON2:
    case DSHOT_CMD_BEACON3:
    case DSHOT_CMD_BEACON4:
    case DSHOT_CMD_BEACON5:
        delayAfterCommandUs = DSHOT_BEEP_DELAY_US;
        break;
    default:
        break;
    }

    if (blocking) {
        delayMicroseconds(DSHOT_INITIAL_DELAY_US - DSHOT_COMMAND_DELAY_US);
        for (; repeats; repeats--) {
            delayMicroseconds(DSHOT_COMMAND_DELAY_US);

            for (uint8_t i = 0; i < motorCount; i++) {
                if ((i == index) || (index == ALL_MOTORS)) {
                    motorDmaOutput_t *const motor = getMotorDmaOutput(i);
                    motor->requestTelemetry = true;
                    pwmWriteDshotInt(i, command);
                }
            }

            pwmCompleteDshotMotorUpdate(0);
        }
        delayMicroseconds(delayAfterCommandUs);
    } else {
        dshotCommandControl.repeats = repeats;
        dshotCommandControl.nextCommandAtUs = timeNowUs + DSHOT_INITIAL_DELAY_US;
        dshotCommandControl.delayAfterCommandUs = delayAfterCommandUs;
        for (unsigned i = 0; i < motorCount; i++) {
            if (index == i || index == ALL_MOTORS) {
                dshotCommandControl.command[i] = command;
            } else {
                dshotCommandControl.command[i] = command;
            }
        }

        dshotCommandControl.waitingForIdle = !allMotorsAreIdle(motorCount);
    }
}

uint8_t pwmGetDshotCommand(uint8_t index)
{
    return dshotCommandControl.command[index];
}

FAST_CODE_NOINLINE bool pwmDshotCommandOutputIsEnabled(uint8_t motorCount)
{
    timeUs_t timeNowUs = micros();

    if (dshotCommandControl.waitingForIdle) {
        if (allMotorsAreIdle(motorCount)) {
            dshotCommandControl.nextCommandAtUs = timeNowUs + DSHOT_INITIAL_DELAY_US;
            dshotCommandControl.waitingForIdle = false;
        }

        // Send normal motor output while waiting for motors to go idle
        return true;
    }

    if (cmpTimeUs(timeNowUs, dshotCommandControl.nextCommandAtUs) < 0) {
        //Skip motor update because it isn't time yet for a new command
        return false;
    }   
  
    //Timed motor update happening with dshot command
    if (dshotCommandControl.repeats > 0) {
        dshotCommandControl.repeats--;

        if (dshotCommandControl.repeats > 0) {
            dshotCommandControl.nextCommandAtUs = timeNowUs + DSHOT_COMMAND_DELAY_US;
        } else {
            dshotCommandControl.nextCommandAtUs = timeNowUs + dshotCommandControl.delayAfterCommandUs;
        }
    } else {
        dshotCommandControl.nextCommandAtUs = 0;
    }

    return true;
}

FAST_CODE uint16_t prepareDshotPacket(motorDmaOutput_t *const motor)
{
    uint16_t packet = (motor->value << 1) | (motor->requestTelemetry ? 1 : 0);
    motor->requestTelemetry = false;    // reset telemetry request to make sure it's triggered only once in a row

    // compute checksum
    int csum = 0;
    int csum_data = packet;
    for (int i = 0; i < 3; i++) {
        csum ^=  csum_data;   // xor data by nibbles
        csum_data >>= 4;
    }
    csum &= 0xf;
    // append checksum
    packet = (packet << 4) | csum;

    return packet;
}
#endif

#ifdef USE_SERVOS
void pwmWriteServo(uint8_t index, float value)
{
    if (index < MAX_SUPPORTED_SERVOS && servos[index].channel.ccr) {
        *servos[index].channel.ccr = lrintf(value);
    }
}

void servoDevInit(const servoDevConfig_t *servoConfig)
{
    for (uint8_t servoIndex = 0; servoIndex < MAX_SUPPORTED_SERVOS; servoIndex++) {
        const ioTag_t tag = servoConfig->ioTags[servoIndex];

        if (!tag) {
            break;
        }

        servos[servoIndex].io = IOGetByTag(tag);

        IOInit(servos[servoIndex].io, OWNER_SERVO, RESOURCE_INDEX(servoIndex));

        const timerHardware_t *timer = timerGetByTag(tag);
#if defined(USE_HAL_DRIVER)
        IOConfigGPIOAF(servos[servoIndex].io, IOCFG_AF_PP, timer->alternateFunction);
#else
        IOConfigGPIO(servos[servoIndex].io, IOCFG_AF_PP);
#endif

        if (timer == NULL) {
            /* flag failure and disable ability to arm */
            break;
        }
        pwmOutConfig(&servos[servoIndex].channel, timer, PWM_TIMER_1MHZ, PWM_TIMER_1MHZ / servoConfig->servoPwmRate, servoConfig->servoCenterPulse, 0);
        servos[servoIndex].enabled = true;
    }
}

#endif

#ifdef USE_BEEPER
void pwmWriteBeeper(bool onoffBeep)
{
    if (!beeperPwm.io) {
        return;
    }

    if (onoffBeep == true) {
        *beeperPwm.channel.ccr = (PWM_TIMER_1MHZ / freqBeep) / 2;
        beeperPwm.enabled = true;
    } else {
        *beeperPwm.channel.ccr = 0;
        beeperPwm.enabled = false;
    }
}

void pwmToggleBeeper(void)
{
    pwmWriteBeeper(!beeperPwm.enabled);
}

void beeperPwmInit(const ioTag_t tag, uint16_t frequency)
{
<<<<<<< HEAD
    const timerHardware_t *timer = timerGetByTag(tag, TIM_USE_BEEPER);
=======
    const timerHardware_t *timer = timerGetByTag(tag);
>>>>>>> 1d99444d
    IO_t beeperIO = IOGetByTag(tag);

    if (beeperIO && timer) {
        beeperPwm.io = beeperIO;
        IOInit(beeperPwm.io, OWNER_BEEPER, RESOURCE_INDEX(0));
#if defined(USE_HAL_DRIVER)
        IOConfigGPIOAF(beeperPwm.io, IOCFG_AF_PP, timer->alternateFunction);
#else
        IOConfigGPIO(beeperPwm.io, IOCFG_AF_PP);
#endif
        freqBeep = frequency;
        pwmOutConfig(&beeperPwm.channel, timer, PWM_TIMER_1MHZ, PWM_TIMER_1MHZ / freqBeep, (PWM_TIMER_1MHZ / freqBeep) / 2, 0);

        *beeperPwm.channel.ccr = 0;
        beeperPwm.enabled = false;
    }
}
#endif<|MERGE_RESOLUTION|>--- conflicted
+++ resolved
@@ -497,8 +497,8 @@
     if (cmpTimeUs(timeNowUs, dshotCommandControl.nextCommandAtUs) < 0) {
         //Skip motor update because it isn't time yet for a new command
         return false;
-    }   
-  
+    }
+
     //Timed motor update happening with dshot command
     if (dshotCommandControl.repeats > 0) {
         dshotCommandControl.repeats--;
@@ -597,11 +597,7 @@
 
 void beeperPwmInit(const ioTag_t tag, uint16_t frequency)
 {
-<<<<<<< HEAD
-    const timerHardware_t *timer = timerGetByTag(tag, TIM_USE_BEEPER);
-=======
     const timerHardware_t *timer = timerGetByTag(tag);
->>>>>>> 1d99444d
     IO_t beeperIO = IOGetByTag(tag);
 
     if (beeperIO && timer) {
