--- conflicted
+++ resolved
@@ -555,16 +555,6 @@
         }
         delayMicroseconds(delayAfterCommandUs);
     } else {
-<<<<<<< HEAD
-        dshotCommandControl.repeats = repeats;
-        dshotCommandControl.nextCommandAtUs = timeNowUs + DSHOT_INITIAL_DELAY_US;
-        dshotCommandControl.delayAfterCommandUs = delayAfterCommandUs;
-        for (unsigned i = 0; i < motorCount; i++) {
-            if (index == i || index == ALL_MOTORS) {
-                dshotCommandControl.command[i] = command;
-            } else {
-                dshotCommandControl.command[i] = DSHOT_CMD_MOTOR_STOP;
-=======
         dshotCommandControl_t *commandControl = addCommand();
         if (commandControl) {
             commandControl->repeats = repeats;
@@ -576,7 +566,6 @@
                 } else {
                     commandControl->command[i] = DSHOT_CMD_MOTOR_STOP;
                 }
->>>>>>> 2a64051a
             }
             commandControl->waitingForIdle = !allMotorsAreIdle(motorCount);
         }
