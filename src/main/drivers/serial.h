--- conflicted
+++ resolved
@@ -62,13 +62,8 @@
 struct serialPortVTable {
     void (*serialWrite)(serialPort_t *instance, uint8_t ch);
 
-<<<<<<< HEAD
-    uint32_t (*serialTotalRxWaiting)(serialPort_t *instance);
-    uint8_t (*serialTotalTxFree)(serialPort_t *instance);
-=======
-    uint8_t (*serialTotalRxWaiting)(const serialPort_t *instance);
+    uint32_t (*serialTotalRxWaiting)(const serialPort_t *instance);
     uint8_t (*serialTotalTxFree)(const serialPort_t *instance);
->>>>>>> 6f5855bf
 
     uint8_t (*serialRead)(serialPort_t *instance);
 
@@ -86,15 +81,9 @@
 };
 
 void serialWrite(serialPort_t *instance, uint8_t ch);
-<<<<<<< HEAD
-uint32_t serialRxBytesWaiting(serialPort_t *instance);
-uint8_t serialTxBytesFree(serialPort_t *instance);
-void serialWriteBuf(serialPort_t *instance, uint8_t *data, int count);
-=======
-uint8_t serialRxBytesWaiting(const serialPort_t *instance);
+uint32_t serialRxBytesWaiting(const serialPort_t *instance);
 uint8_t serialTxBytesFree(const serialPort_t *instance);
 void serialWriteBuf(serialPort_t *instance, const uint8_t *data, int count);
->>>>>>> 6f5855bf
 uint8_t serialRead(serialPort_t *instance);
 void serialSetBaudRate(serialPort_t *instance, uint32_t baudRate);
 void serialSetMode(serialPort_t *instance, portMode_t mode);
