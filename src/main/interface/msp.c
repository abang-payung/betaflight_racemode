--- conflicted
+++ resolved
@@ -291,14 +291,9 @@
 static void serializeDataflashSummaryReply(sbuf_t *dst)
 {
 #ifdef USE_FLASHFS
-<<<<<<< HEAD
-    if (flashfsGetSize() > 0) {
-        uint8_t flags = (flashfsIsReady() ? 1 : 0) | 2 /* FlashFS is supported */;
-=======
     if (flashfsIsSupported()) {
         uint8_t flags = MSP_FLASHFS_FLAG_SUPPORTED;
         flags |= (flashfsIsReady() ? MSP_FLASHFS_FLAG_READY : 0);
->>>>>>> 1d99444d
         const flashGeometry_t *geometry = flashfsGetGeometry();
         sbufWriteU8(dst, flags);
         sbufWriteU32(dst, geometry->sectors);
@@ -313,7 +308,7 @@
         sbufWriteU32(dst, 0);
         sbufWriteU32(dst, 0);
         sbufWriteU32(dst, 0);
-    }    
+    }
 }
 
 #ifdef USE_FLASHFS
