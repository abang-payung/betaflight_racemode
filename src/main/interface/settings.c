--- conflicted
+++ resolved
@@ -787,11 +787,7 @@
     { "anti_gravity_threshold",     VAR_UINT16 | PROFILE_VALUE, .config.minmax = { 20, 1000 }, PG_PID_PROFILE, offsetof(pidProfile_t, itermThrottleThreshold) },
     { "anti_gravity_gain",          VAR_UINT16 | PROFILE_VALUE, .config.minmax = { 1000, 30000 }, PG_PID_PROFILE, offsetof(pidProfile_t, itermAcceleratorGain) },
     { "setpoint_relax_ratio",       VAR_UINT8  | PROFILE_VALUE, .config.minmax = { 0, 100 }, PG_PID_PROFILE, offsetof(pidProfile_t, setpointRelaxRatio) },
-<<<<<<< HEAD
-    { "dterm_setpoint_weight",      VAR_UINT8  | PROFILE_VALUE, .config.minmax = { 0, 254 }, PG_PID_PROFILE, offsetof(pidProfile_t, dtermSetpointWeight) },
-=======
     { "dterm_setpoint_weight",      VAR_UINT16 | PROFILE_VALUE, .config.minmax = { 0, 2000 }, PG_PID_PROFILE, offsetof(pidProfile_t, dtermSetpointWeight) },
->>>>>>> 1d99444d
     { "acc_limit_yaw",              VAR_UINT16 | PROFILE_VALUE, .config.minmax = { 0, 500 }, PG_PID_PROFILE, offsetof(pidProfile_t, yawRateAccelLimit) },
     { "acc_limit",                  VAR_UINT16 | PROFILE_VALUE, .config.minmax = { 0, 500 }, PG_PID_PROFILE, offsetof(pidProfile_t, rateAccelLimit) },
     { "crash_dthreshold",           VAR_UINT16 | PROFILE_VALUE, .config.minmax = { 0, 2000 }, PG_PID_PROFILE, offsetof(pidProfile_t, crash_dthreshold) },
@@ -830,7 +826,7 @@
     { "acro_trainer_debug_axis",    VAR_UINT8  | PROFILE_VALUE | MODE_LOOKUP, .config.lookup = { TABLE_ACRO_TRAINER_DEBUG }, PG_PID_PROFILE, offsetof(pidProfile_t, acro_trainer_debug_axis) },
     { "acro_trainer_gain",          VAR_UINT8  | PROFILE_VALUE, .config.minmax = { 25, 255 }, PG_PID_PROFILE, offsetof(pidProfile_t, acro_trainer_gain) },
 #endif // USE_ACRO_TRAINER
-    
+
     { "p_pitch",                    VAR_UINT8  | PROFILE_VALUE, .config.minmax = { 0, 200 }, PG_PID_PROFILE, offsetof(pidProfile_t, pid[PID_PITCH].P) },
     { "i_pitch",                    VAR_UINT8  | PROFILE_VALUE, .config.minmax = { 0, 200 }, PG_PID_PROFILE, offsetof(pidProfile_t, pid[PID_PITCH].I) },
     { "d_pitch",                    VAR_UINT8  | PROFILE_VALUE, .config.minmax = { 0, 200 }, PG_PID_PROFILE, offsetof(pidProfile_t, pid[PID_PITCH].D) },
@@ -847,28 +843,13 @@
 
     { "level_limit",                VAR_UINT8  | PROFILE_VALUE, .config.minmax = { 10, 90 }, PG_PID_PROFILE, offsetof(pidProfile_t, levelAngleLimit) },
 
-<<<<<<< HEAD
     { "racemode_tilt_effect",        VAR_UINT8  | PROFILE_VALUE, .config.minmax = { 0,  250 }, PG_PID_PROFILE, offsetof(pidProfile_t, racemode_tilt_effect) },
     { "racemode_horizon",   VAR_UINT8  | PROFILE_VALUE | MODE_LOOKUP, .config.lookup = { TABLE_OFF_ON }, PG_PID_PROFILE, offsetof(pidProfile_t, racemode_horizon) },
-#ifdef USE_NAV
-    { "gps_pos_p",                  VAR_UINT8  | PROFILE_VALUE, .config.minmax = { 0, 200 }, PG_PID_PROFILE, offsetof(pidProfile_t, pid[PID_POS].P) },
-    { "gps_pos_i",                  VAR_UINT8  | PROFILE_VALUE, .config.minmax = { 0, 200 }, PG_PID_PROFILE, offsetof(pidProfile_t, pid[PID_POS].I) },
-    { "gps_pos_d",                  VAR_UINT8  | PROFILE_VALUE, .config.minmax = { 0, 200 }, PG_PID_PROFILE, offsetof(pidProfile_t, pid[PID_POS].D) },
-    { "gps_posr_p",                 VAR_UINT8  | PROFILE_VALUE, .config.minmax = { 0, 200 }, PG_PID_PROFILE, offsetof(pidProfile_t, pid[PID_POSR].P) },
-    { "gps_posr_i",                 VAR_UINT8  | PROFILE_VALUE, .config.minmax = { 0, 200 }, PG_PID_PROFILE, offsetof(pidProfile_t, pid[PID_POSR].I) },
-    { "gps_posr_d",                 VAR_UINT8  | PROFILE_VALUE, .config.minmax = { 0, 200 }, PG_PID_PROFILE, offsetof(pidProfile_t, pid[PID_POSR].D) },
-    { "gps_nav_p",                  VAR_UINT8  | PROFILE_VALUE, .config.minmax = { 0, 200 }, PG_PID_PROFILE, offsetof(pidProfile_t, pid[PID_NAVR].P) },
-    { "gps_nav_i",                  VAR_UINT8  | PROFILE_VALUE, .config.minmax = { 0, 200 }, PG_PID_PROFILE, offsetof(pidProfile_t, pid[PID_NAVR].I) },
-    { "gps_nav_d",                  VAR_UINT8  | PROFILE_VALUE, .config.minmax = { 0, 200 }, PG_PID_PROFILE, offsetof(pidProfile_t, pid[PID_NAVR].D) },
-=======
-    { "horizon_tilt_effect",        VAR_UINT8  | PROFILE_VALUE, .config.minmax = { 0,  250 }, PG_PID_PROFILE, offsetof(pidProfile_t, horizon_tilt_effect) },
-    { "horizon_tilt_expert_mode",   VAR_UINT8  | PROFILE_VALUE | MODE_LOOKUP, .config.lookup = { TABLE_OFF_ON }, PG_PID_PROFILE, offsetof(pidProfile_t, horizon_tilt_expert_mode) },
 
 #if defined(USE_ABSOLUTE_CONTROL)
     { "abs_control_gain",           VAR_UINT8 | PROFILE_VALUE,  .config.minmax = { 0, 20 }, PG_PID_PROFILE, offsetof(pidProfile_t, abs_control_gain) },
     { "abs_control_limit",          VAR_UINT8 | PROFILE_VALUE,  .config.minmax = { 10, 255 }, PG_PID_PROFILE, offsetof(pidProfile_t, abs_control_limit) },
     { "abs_control_error_limit",    VAR_UINT8 | PROFILE_VALUE,  .config.minmax = { 1, 45 }, PG_PID_PROFILE, offsetof(pidProfile_t, abs_control_error_limit) },
->>>>>>> 1d99444d
 #endif
 
 
