--- conflicted
+++ resolved
@@ -458,28 +458,15 @@
 {
     bool result = true;
     int elementCount = 1;
-<<<<<<< HEAD
-=======
     uint32_t mask = 0xffffffff;
->>>>>>> 1d99444d
 
     if ((var->type & VALUE_MODE_MASK) == MODE_ARRAY) {
         elementCount = var->config.array.length;
     }
-<<<<<<< HEAD
     for (int i = 0; i < elementCount; i++) {
         switch (var->type & VALUE_TYPE_MASK) {
         case VAR_UINT8:
             result = result && ((uint8_t *)ptr)[i] == ((uint8_t *)ptrDefault)[i];
-=======
-    if ((var->type & VALUE_MODE_MASK) == MODE_BITSET) {
-        mask = 1 << var->config.bitpos;
-    }
-    for (int i = 0; i < elementCount; i++) {
-        switch (var->type & VALUE_TYPE_MASK) {
-        case VAR_UINT8:
-            result = result && (((uint8_t *)ptr)[i] & mask) == (((uint8_t *)ptrDefault)[i] & mask);
->>>>>>> 1d99444d
             break;
 
         case VAR_INT8:
@@ -487,11 +474,6 @@
             break;
 
         case VAR_UINT16:
-<<<<<<< HEAD
-        case VAR_INT16:
-            result = result && ((int16_t *)ptr)[i] == ((int16_t *)ptrDefault)[i];
-            break;
-=======
             result = result && (((int16_t *)ptr)[i] & mask) == (((int16_t *)ptrDefault)[i] & mask);
             break;
         case VAR_INT16:
@@ -500,7 +482,6 @@
         case VAR_UINT32:
             result = result && (((uint32_t *)ptr)[i] & mask) == (((uint32_t *)ptrDefault)[i] & mask);
             break;
->>>>>>> 1d99444d
         }
     }
 
@@ -3413,7 +3394,7 @@
                     }
 
                     break;
-                case MODE_LOOKUP: 
+                case MODE_LOOKUP:
                 case MODE_BITSET: {
                         int tableIndex;
                         if ((val->type & VALUE_MODE_MASK) == MODE_BITSET) {
@@ -4082,7 +4063,7 @@
 
     cliPrint("#");
     cliPrintLinef(format, 'A', 1, 0);
-    
+
     for (unsigned int i = 0; i < MAX_TIMER_PINMAP_COUNT; i++) {
 
         const ioTag_t ioTag = timerIOConfig(i)->ioTag;
@@ -4093,8 +4074,8 @@
         }
 
         if (timerIndex != 0 && !(dumpMask & HIDE_UNUSED)) {
-            cliDumpPrintLinef(dumpMask, false, format, 
-                IO_GPIOPortIdxByTag(ioTag) + 'A', 
+            cliDumpPrintLinef(dumpMask, false, format,
+                IO_GPIOPortIdxByTag(ioTag) + 'A',
                 IO_GPIOPinIdxByTag(ioTag),
                 timerIndex
                 );
@@ -4113,13 +4094,13 @@
         printTimer(DUMP_MASTER);
         return;
     }
-    
+
     char *pch = NULL;
     char *saveptr;
     int timerIOIndex = -1;
-    
+
     ioTag_t ioTag = 0;
-    pch = strtok_r(cmdline, " ", &saveptr);    
+    pch = strtok_r(cmdline, " ", &saveptr);
     if (!pch || !(strToPin(pch, &ioTag) && IOGetByTag(ioTag))) {
         goto error;
     }
@@ -4166,7 +4147,7 @@
         }
     } else {
         goto error;
-    }  
+    }
 
 success:
     timerIOConfigMutable(timerIOIndex)->ioTag = timerIndex == 0 ? IO_TAG_NONE : ioTag;
@@ -4174,7 +4155,7 @@
 
     cliPrintLine("Success");
     return;
-    
+
 error:
     cliShowParseError();
 }
@@ -4199,7 +4180,7 @@
     if (doDiff) {
         dumpMask = dumpMask | DO_DIFF;
     }
-    
+
     backupAndResetConfigs();
     if (checkCommand(options, "defaults")) {
         dumpMask = dumpMask | SHOW_DEFAULTS;   // add default values as comments for changed values
@@ -4447,12 +4428,9 @@
 #endif
     CLI_COMMAND_DEF("defaults", "reset to defaults and reboot", "[nosave]", cliDefaults),
     CLI_COMMAND_DEF("diff", "list configuration changes from default", "[master|profile|rates|all] {defaults}", cliDiff),
-<<<<<<< HEAD
-=======
 #ifdef USE_RESOURCE_MGMT
     CLI_COMMAND_DEF("dma", "list dma utilisation", NULL, cliDma),
 #endif
->>>>>>> 1d99444d
 #ifdef USE_DSHOT
     CLI_COMMAND_DEF("dshotprog", "program DShot ESC(s)", "<index> <command>+", cliDshotProg),
 #endif
