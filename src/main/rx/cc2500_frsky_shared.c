--- conflicted
+++ resolved
@@ -204,11 +204,7 @@
                     uint8_t Lqi = packet[ccLen - 1] & 0x7F;
                     // higher lqi represent better link quality
                     if (Lqi > 50) {
-<<<<<<< HEAD
-                        rxFrSkySpiConfigMutable()->bindOffset = bindOffset;
-=======
                         rxCc2500SpiConfigMutable()->bindOffset = bindOffset;
->>>>>>> 2a64051a
                         return true;
                     }
                 }
