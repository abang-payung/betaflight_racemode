/*
 * This file is part of Cleanflight and Betaflight.
 *
 * Cleanflight and Betaflight are free software. You can redistribute
 * this software and/or modify this software under the terms of the
 * GNU General Public License as published by the Free Software
 * Foundation, either version 3 of the License, or (at your option)
 * any later version.
 *
 * Cleanflight and Betaflight are distributed in the hope that they
 * will be useful, but WITHOUT ANY WARRANTY; without even the implied
 * warranty of MERCHANTABILITY or FITNESS FOR A PARTICULAR PURPOSE.
 * See the GNU General Public License for more details.
 *
 * You should have received a copy of the GNU General Public License
 * along with this software.
 *
 * If not, see <http://www.gnu.org/licenses/>.
 */

#include <stdbool.h>
#include <stdint.h>
#include <stdlib.h>

#include <string.h>

#include "platform.h"

#include "build/build_config.h"
#include "build/debug.h"

#include "common/maths.h"
#include "common/utils.h"

#include "config/config_reset.h"
#include "config/feature.h"

#include "drivers/adc.h"
#include "drivers/rx/rx_pwm.h"
#include "drivers/rx/rx_spi.h"
#include "drivers/time.h"

#include "fc/config.h"
#include "fc/rc_controls.h"
#include "fc/rc_modes.h"

#include "flight/failsafe.h"

#include "io/serial.h"

#include "pg/pg.h"
#include "pg/pg_ids.h"
#include "pg/rx.h"

#include "rx/rx.h"
#include "rx/pwm.h"
#include "rx/fport.h"
#include "rx/sbus.h"
#include "rx/spektrum.h"
#include "rx/sumd.h"
#include "rx/sumh.h"
#include "rx/msp.h"
#include "rx/xbus.h"
#include "rx/ibus.h"
#include "rx/jetiexbus.h"
#include "rx/crsf.h"
#include "rx/rx_spi.h"
#include "rx/targetcustomserial.h"


const char rcChannelLetters[] = "AERT12345678abcdefgh";

static uint16_t rssi = 0;                  // range: [0;1023]
static timeUs_t lastMspRssiUpdateUs = 0;

#define MSP_RSSI_TIMEOUT_US 1500000   // 1.5 sec

#define RSSI_ADC_DIVISOR (4096 / 1024)
#define RSSI_OFFSET_SCALING (1024 / 100.0f)

rssiSource_e rssiSource;

static bool rxDataProcessingRequired = false;
static bool auxiliaryProcessingRequired = false;

static bool rxSignalReceived = false;
static bool rxFlightChannelsValid = false;
static bool rxIsInFailsafeMode = true;
static uint8_t rxChannelCount;

static timeUs_t rxNextUpdateAtUs = 0;
static uint32_t needRxSignalBefore = 0;
static uint32_t needRxSignalMaxDelayUs;
static uint32_t suspendRxSignalUntil = 0;
static uint8_t  skipRxSamples = 0;

static int16_t rcRaw[MAX_SUPPORTED_RC_CHANNEL_COUNT];     // interval [1000;2000]
int16_t rcData[MAX_SUPPORTED_RC_CHANNEL_COUNT];     // interval [1000;2000]
uint32_t rcInvalidPulsPeriod[MAX_SUPPORTED_RC_CHANNEL_COUNT];

#define MAX_INVALID_PULS_TIME    300
#define PPM_AND_PWM_SAMPLE_COUNT 3

#define DELAY_50_HZ (1000000 / 50)
#define DELAY_33_HZ (1000000 / 33)
#define DELAY_10_HZ (1000000 / 10)
#define DELAY_5_HZ (1000000 / 5)
#define SKIP_RC_ON_SUSPEND_PERIOD 1500000           // 1.5 second period in usec (call frequency independent)
#define SKIP_RC_SAMPLES_ON_RESUME  2                // flush 2 samples to drop wrong measurements (timing independent)

rxRuntimeConfig_t rxRuntimeConfig;
static uint8_t rcSampleIndex = 0;

PG_REGISTER_ARRAY_WITH_RESET_FN(rxChannelRangeConfig_t, NON_AUX_CHANNEL_COUNT, rxChannelRangeConfigs, PG_RX_CHANNEL_RANGE_CONFIG, 0);
void pgResetFn_rxChannelRangeConfigs(rxChannelRangeConfig_t *rxChannelRangeConfigs)
{
    // set default calibration to full range and 1:1 mapping
    for (int i = 0; i < NON_AUX_CHANNEL_COUNT; i++) {
        rxChannelRangeConfigs[i].min = PWM_RANGE_MIN;
        rxChannelRangeConfigs[i].max = PWM_RANGE_MAX;
    }
}

PG_REGISTER_ARRAY_WITH_RESET_FN(rxFailsafeChannelConfig_t, MAX_SUPPORTED_RC_CHANNEL_COUNT, rxFailsafeChannelConfigs, PG_RX_FAILSAFE_CHANNEL_CONFIG, 0);
void pgResetFn_rxFailsafeChannelConfigs(rxFailsafeChannelConfig_t *rxFailsafeChannelConfigs)
{
    for (int i = 0; i < MAX_SUPPORTED_RC_CHANNEL_COUNT; i++) {
        rxFailsafeChannelConfigs[i].mode = (i < NON_AUX_CHANNEL_COUNT) ? RX_FAILSAFE_MODE_AUTO : RX_FAILSAFE_MODE_HOLD;
        rxFailsafeChannelConfigs[i].step = (i == THROTTLE)
            ? CHANNEL_VALUE_TO_RXFAIL_STEP(RX_MIN_USEC)
            : CHANNEL_VALUE_TO_RXFAIL_STEP(RX_MID_USEC);
    }
}

void resetAllRxChannelRangeConfigurations(rxChannelRangeConfig_t *rxChannelRangeConfig) {
    // set default calibration to full range and 1:1 mapping
    for (int i = 0; i < NON_AUX_CHANNEL_COUNT; i++) {
        rxChannelRangeConfig->min = PWM_RANGE_MIN;
        rxChannelRangeConfig->max = PWM_RANGE_MAX;
        rxChannelRangeConfig++;
    }
}

static uint16_t nullReadRawRC(const rxRuntimeConfig_t *rxRuntimeConfig, uint8_t channel)
{
    UNUSED(rxRuntimeConfig);
    UNUSED(channel);

    return PPM_RCVR_TIMEOUT;
}

static uint8_t nullFrameStatus(rxRuntimeConfig_t *rxRuntimeConfig)
{
    UNUSED(rxRuntimeConfig);

    return RX_FRAME_PENDING;
}

static bool nullProcessFrame(const rxRuntimeConfig_t *rxRuntimeConfig)
{
    UNUSED(rxRuntimeConfig);

    return true;
}

STATIC_UNIT_TESTED bool isPulseValid(uint16_t pulseDuration)
{
    return  pulseDuration >= rxConfig()->rx_min_usec &&
            pulseDuration <= rxConfig()->rx_max_usec;
}

#ifdef USE_SERIAL_RX
bool serialRxInit(const rxConfig_t *rxConfig, rxRuntimeConfig_t *rxRuntimeConfig)
{
    bool enabled = false;
    switch (rxConfig->serialrx_provider) {
#ifdef USE_SERIALRX_SPEKTRUM
    case SERIALRX_SRXL:
    case SERIALRX_SPEKTRUM1024:
    case SERIALRX_SPEKTRUM2048:
        enabled = spektrumInit(rxConfig, rxRuntimeConfig);
        break;
#endif
#ifdef USE_SERIALRX_SBUS
    case SERIALRX_SBUS:
        enabled = sbusInit(rxConfig, rxRuntimeConfig);
        break;
#endif
#ifdef USE_SERIALRX_SUMD
    case SERIALRX_SUMD:
        enabled = sumdInit(rxConfig, rxRuntimeConfig);
        break;
#endif
#ifdef USE_SERIALRX_SUMH
    case SERIALRX_SUMH:
        enabled = sumhInit(rxConfig, rxRuntimeConfig);
        break;
#endif
#ifdef USE_SERIALRX_XBUS
    case SERIALRX_XBUS_MODE_B:
    case SERIALRX_XBUS_MODE_B_RJ01:
        enabled = xBusInit(rxConfig, rxRuntimeConfig);
        break;
#endif
#ifdef USE_SERIALRX_IBUS
    case SERIALRX_IBUS:
        enabled = ibusInit(rxConfig, rxRuntimeConfig);
        break;
#endif
#ifdef USE_SERIALRX_JETIEXBUS
    case SERIALRX_JETIEXBUS:
        enabled = jetiExBusInit(rxConfig, rxRuntimeConfig);
        break;
#endif
#ifdef USE_SERIALRX_CRSF
    case SERIALRX_CRSF:
        enabled = crsfRxInit(rxConfig, rxRuntimeConfig);
        break;
#endif
#ifdef USE_SERIALRX_TARGET_CUSTOM
    case SERIALRX_TARGET_CUSTOM:
        enabled = targetCustomSerialRxInit(rxConfig, rxRuntimeConfig);
        break;
#endif
#ifdef USE_SERIALRX_FPORT
    case SERIALRX_FPORT:
        enabled = fportRxInit(rxConfig, rxRuntimeConfig);
        break;
#endif
    default:
        enabled = false;
        break;
    }
    return enabled;
}
#endif

void rxInit(void)
{
    rxRuntimeConfig.rcReadRawFn = nullReadRawRC;
    rxRuntimeConfig.rcFrameStatusFn = nullFrameStatus;
    rxRuntimeConfig.rcProcessFrameFn = nullProcessFrame;
    rcSampleIndex = 0;
    needRxSignalMaxDelayUs = DELAY_10_HZ;

    for (int i = 0; i < MAX_SUPPORTED_RC_CHANNEL_COUNT; i++) {
        rcData[i] = rxConfig()->midrc;
        rcInvalidPulsPeriod[i] = millis() + MAX_INVALID_PULS_TIME;
    }

    rcData[THROTTLE] = (feature(FEATURE_3D)) ? rxConfig()->midrc : rxConfig()->rx_min_usec;

    // Initialize ARM switch to OFF position when arming via switch is defined
    // TODO - move to rc_mode.c
    for (int i = 0; i < MAX_MODE_ACTIVATION_CONDITION_COUNT; i++) {
        const modeActivationCondition_t *modeActivationCondition = modeActivationConditions(i);
        if (modeActivationCondition->modeId == BOXARM && IS_RANGE_USABLE(&modeActivationCondition->range)) {
            // ARM switch is defined, determine an OFF value
            uint16_t value;
            if (modeActivationCondition->range.startStep > 0) {
                value = MODE_STEP_TO_CHANNEL_VALUE((modeActivationCondition->range.startStep - 1));
            } else {
                value = MODE_STEP_TO_CHANNEL_VALUE((modeActivationCondition->range.endStep + 1));
            }
            // Initialize ARM AUX channel to OFF value
            rcData[modeActivationCondition->auxChannelIndex + NON_AUX_CHANNEL_COUNT] = value;
        }
    }

#ifdef USE_SERIAL_RX
    if (feature(FEATURE_RX_SERIAL)) {
        const bool enabled = serialRxInit(rxConfig(), &rxRuntimeConfig);
        if (!enabled) {
            featureClear(FEATURE_RX_SERIAL);
            rxRuntimeConfig.rcReadRawFn = nullReadRawRC;
            rxRuntimeConfig.rcFrameStatusFn = nullFrameStatus;
        }
    }
#endif

#ifdef USE_RX_MSP
    if (feature(FEATURE_RX_MSP)) {
        rxMspInit(rxConfig(), &rxRuntimeConfig);
        needRxSignalMaxDelayUs = DELAY_5_HZ;
    }
#endif

#ifdef USE_RX_SPI
    if (feature(FEATURE_RX_SPI)) {
        const bool enabled = rxSpiInit(rxSpiConfig(), &rxRuntimeConfig);
        if (!enabled) {
            featureClear(FEATURE_RX_SPI);
            rxRuntimeConfig.rcReadRawFn = nullReadRawRC;
            rxRuntimeConfig.rcFrameStatusFn = nullFrameStatus;
        }
    }
#endif

#if defined(USE_PWM) || defined(USE_PPM)
    if (feature(FEATURE_RX_PPM) || feature(FEATURE_RX_PARALLEL_PWM)) {
        rxPwmInit(rxConfig(), &rxRuntimeConfig);
    }
#endif

#if defined(USE_ADC)
    if (feature(FEATURE_RSSI_ADC)) {
        rssiSource = RSSI_SOURCE_ADC;
    } else
#endif
    if (rxConfig()->rssi_channel > 0) {
        rssiSource = RSSI_SOURCE_RX_CHANNEL;
    }

    rxChannelCount = MIN(rxConfig()->max_aux_channel + NON_AUX_CHANNEL_COUNT, rxRuntimeConfig.channelCount);
}

bool rxIsReceivingSignal(void)
{
    return rxSignalReceived;
}

bool rxAreFlightChannelsValid(void)
{
    return rxFlightChannelsValid;
}

void suspendRxSignal(void)
{
    suspendRxSignalUntil = micros() + SKIP_RC_ON_SUSPEND_PERIOD;
    skipRxSamples = SKIP_RC_SAMPLES_ON_RESUME;
    failsafeOnRxSuspend(SKIP_RC_ON_SUSPEND_PERIOD);
}

void resumeRxSignal(void)
{
    suspendRxSignalUntil = micros();
    skipRxSamples = SKIP_RC_SAMPLES_ON_RESUME;
    failsafeOnRxResume();
}

bool rxUpdateCheck(timeUs_t currentTimeUs, timeDelta_t currentDeltaTime)
{
    UNUSED(currentDeltaTime);

    bool signalReceived = false;
    bool useDataDrivenProcessing = true;

#if defined(USE_PWM) || defined(USE_PPM)
    if (feature(FEATURE_RX_PPM)) {
        if (isPPMDataBeingReceived()) {
            signalReceived = true;
            rxIsInFailsafeMode = false;
            needRxSignalBefore = currentTimeUs + needRxSignalMaxDelayUs;
            resetPPMDataReceivedState();
        }
    } else if (feature(FEATURE_RX_PARALLEL_PWM)) {
        if (isPWMDataBeingReceived()) {
<<<<<<< HEAD
            rxSignalReceived = true;
=======
            signalReceived = true;
>>>>>>> 1d99444d
            rxIsInFailsafeMode = false;
            needRxSignalBefore = currentTimeUs + needRxSignalMaxDelayUs;
            useDataDrivenProcessing = false;
        }
    } else
#endif
    {
        const uint8_t frameStatus = rxRuntimeConfig.rcFrameStatusFn(&rxRuntimeConfig);
        if (frameStatus & RX_FRAME_COMPLETE) {
            rxIsInFailsafeMode = (frameStatus & RX_FRAME_FAILSAFE) != 0;
            bool rxFrameDropped = (frameStatus & RX_FRAME_DROPPED) != 0;
            signalReceived = !(rxIsInFailsafeMode || rxFrameDropped);
            if (signalReceived) {
                needRxSignalBefore = currentTimeUs + needRxSignalMaxDelayUs;
            }

            if (frameStatus & (RX_FRAME_FAILSAFE | RX_FRAME_DROPPED)) {
            	// No (0%) signal
            	setRssi(0, RSSI_SOURCE_FRAME_ERRORS);
            } else {
            	// Valid (100%) signal
            	setRssi(RSSI_MAX_VALUE, RSSI_SOURCE_FRAME_ERRORS);
            }
        }

        if (frameStatus & RX_FRAME_PROCESSING_REQUIRED) {
            auxiliaryProcessingRequired = true;
        }
    }

    if (signalReceived) {
        rxSignalReceived = true;
    } else if (currentTimeUs >= needRxSignalBefore) {
        rxSignalReceived = false;
    }

    if ((signalReceived && useDataDrivenProcessing) || cmpTimeUs(currentTimeUs, rxNextUpdateAtUs) > 0) {
        rxDataProcessingRequired = true;
    }

    return rxDataProcessingRequired || auxiliaryProcessingRequired; // data driven or 50Hz
}

static uint16_t calculateChannelMovingAverage(uint8_t chan, uint16_t sample)
{
    static int16_t rcSamples[MAX_SUPPORTED_RX_PARALLEL_PWM_OR_PPM_CHANNEL_COUNT][PPM_AND_PWM_SAMPLE_COUNT];
    static int16_t rcDataMean[MAX_SUPPORTED_RX_PARALLEL_PWM_OR_PPM_CHANNEL_COUNT];
    static bool rxSamplesCollected = false;

    const uint8_t currentSampleIndex = rcSampleIndex % PPM_AND_PWM_SAMPLE_COUNT;

    // update the recent samples and compute the average of them
    rcSamples[chan][currentSampleIndex] = sample;

    // avoid returning an incorrect average which would otherwise occur before enough samples
    if (!rxSamplesCollected) {
        if (rcSampleIndex < PPM_AND_PWM_SAMPLE_COUNT) {
            return sample;
        }
        rxSamplesCollected = true;
    }

    rcDataMean[chan] = 0;
    for (int sampleIndex = 0; sampleIndex < PPM_AND_PWM_SAMPLE_COUNT; sampleIndex++) {
        rcDataMean[chan] += rcSamples[chan][sampleIndex];
    }
    return rcDataMean[chan] / PPM_AND_PWM_SAMPLE_COUNT;
}

static uint16_t getRxfailValue(uint8_t channel)
{
    const rxFailsafeChannelConfig_t *channelFailsafeConfig = rxFailsafeChannelConfigs(channel);

    switch (channelFailsafeConfig->mode) {
    case RX_FAILSAFE_MODE_AUTO:
        switch (channel) {
        case ROLL:
        case PITCH:
        case YAW:
            return rxConfig()->midrc;
        case THROTTLE:
            if (feature(FEATURE_3D))
                return rxConfig()->midrc;
            else
                return rxConfig()->rx_min_usec;
        }
        /* no break */

    default:
    case RX_FAILSAFE_MODE_INVALID:
    case RX_FAILSAFE_MODE_HOLD:
        return rcData[channel];

    case RX_FAILSAFE_MODE_SET:
        return RXFAIL_STEP_TO_CHANNEL_VALUE(channelFailsafeConfig->step);
    }
}

STATIC_UNIT_TESTED uint16_t applyRxChannelRangeConfiguraton(int sample, const rxChannelRangeConfig_t *range)
{
    // Avoid corruption of channel with a value of PPM_RCVR_TIMEOUT
    if (sample == PPM_RCVR_TIMEOUT) {
        return PPM_RCVR_TIMEOUT;
    }

    sample = scaleRange(sample, range->min, range->max, PWM_RANGE_MIN, PWM_RANGE_MAX);
    sample = constrain(sample, PWM_PULSE_MIN, PWM_PULSE_MAX);

    return sample;
}

static void readRxChannelsApplyRanges(void)
{
    for (int channel = 0; channel < rxChannelCount; channel++) {

        const uint8_t rawChannel = channel < RX_MAPPABLE_CHANNEL_COUNT ? rxConfig()->rcmap[channel] : channel;

        // sample the channel
        uint16_t sample = rxRuntimeConfig.rcReadRawFn(&rxRuntimeConfig, rawChannel);

        // apply the rx calibration
        if (channel < NON_AUX_CHANNEL_COUNT) {
            sample = applyRxChannelRangeConfiguraton(sample, rxChannelRangeConfigs(channel));
        }

        rcRaw[channel] = sample;
    }
}

static void detectAndApplySignalLossBehaviour(void)
{
    const uint32_t currentTimeMs = millis();

    const bool useValueFromRx = rxSignalReceived && !rxIsInFailsafeMode;

    DEBUG_SET(DEBUG_RX_SIGNAL_LOSS, 0, rxSignalReceived);
    DEBUG_SET(DEBUG_RX_SIGNAL_LOSS, 1, rxIsInFailsafeMode);

    rxFlightChannelsValid = true;
    for (int channel = 0; channel < rxChannelCount; channel++) {
        uint16_t sample = rcRaw[channel];

        const bool validPulse = useValueFromRx && isPulseValid(sample);

        if (validPulse) {
            rcInvalidPulsPeriod[channel] = currentTimeMs + MAX_INVALID_PULS_TIME;
        } else {
            if (cmp32(currentTimeMs, rcInvalidPulsPeriod[channel]) < 0) {
                continue;           // skip to next channel to hold channel value MAX_INVALID_PULS_TIME
            } else {
                sample = getRxfailValue(channel);   // after that apply rxfail value
                if (channel < NON_AUX_CHANNEL_COUNT) {
                    rxFlightChannelsValid = false;
                }
            }
        }
        if (feature(FEATURE_RX_PARALLEL_PWM | FEATURE_RX_PPM)) {
            // smooth output for PWM and PPM
            rcData[channel] = calculateChannelMovingAverage(channel, sample);
        } else {
            rcData[channel] = sample;
        }
    }

    if (rxFlightChannelsValid && !IS_RC_MODE_ACTIVE(BOXFAILSAFE)) {
        failsafeOnValidDataReceived();
    } else {
        rxIsInFailsafeMode = true;
        failsafeOnValidDataFailed();
        for (int channel = 0; channel < rxChannelCount; channel++) {
            rcData[channel] = getRxfailValue(channel);
        }
    }
    DEBUG_SET(DEBUG_RX_SIGNAL_LOSS, 3, rcData[THROTTLE]);
}

bool calculateRxChannelsAndUpdateFailsafe(timeUs_t currentTimeUs)
{
    if (auxiliaryProcessingRequired) {
        auxiliaryProcessingRequired = !rxRuntimeConfig.rcProcessFrameFn(&rxRuntimeConfig);
    }

    if (!rxDataProcessingRequired) {
        return false;
    }

    rxDataProcessingRequired = false;
    rxNextUpdateAtUs = currentTimeUs + DELAY_33_HZ;

    // only proceed when no more samples to skip and suspend period is over
    if (skipRxSamples) {
        if (currentTimeUs > suspendRxSignalUntil) {
            skipRxSamples--;
        }

        return true;
    }

    readRxChannelsApplyRanges();
    detectAndApplySignalLossBehaviour();

    rcSampleIndex++;

    return true;
}

void parseRcChannels(const char *input, rxConfig_t *rxConfig)
{
    for (const char *c = input; *c; c++) {
        const char *s = strchr(rcChannelLetters, *c);
        if (s && (s < rcChannelLetters + RX_MAPPABLE_CHANNEL_COUNT)) {
            rxConfig->rcmap[s - rcChannelLetters] = c - input;
        }
    }
}

void setRssiDirect(uint16_t newRssi, rssiSource_e source)
{
    if (source != rssiSource) {
        return;
    }

    rssi = newRssi;
}

#define RSSI_SAMPLE_COUNT 16

void setRssi(uint16_t rssiValue, rssiSource_e source)
{
    if (source != rssiSource) {
        return;
    }

    static uint16_t rssiSamples[RSSI_SAMPLE_COUNT];
    static uint8_t rssiSampleIndex = 0;
    static unsigned sum = 0;

    sum = sum + rssiValue;
    sum = sum - rssiSamples[rssiSampleIndex];
    rssiSamples[rssiSampleIndex] = rssiValue;
    rssiSampleIndex = (rssiSampleIndex + 1) % RSSI_SAMPLE_COUNT;

    int16_t rssiMean = sum / RSSI_SAMPLE_COUNT;

    rssi = rssiMean;
}

void setRssiMsp(uint8_t newMspRssi)
{
    if (rssiSource == RSSI_SOURCE_NONE) {
        rssiSource = RSSI_SOURCE_MSP;
    }

    if (rssiSource == RSSI_SOURCE_MSP) {
        rssi = ((uint16_t)newMspRssi) << 2;
        lastMspRssiUpdateUs = micros();
    }
}

static void updateRSSIPWM(void)
{
    // Read value of AUX channel as rssi
    int16_t pwmRssi = rcData[rxConfig()->rssi_channel - 1];

    // RSSI_Invert option
    if (rxConfig()->rssi_invert) {
        pwmRssi = ((2000 - pwmRssi) + 1000);
    }

    // Range of rawPwmRssi is [1000;2000]. rssi should be in [0;1023];
    setRssiDirect(constrain(((pwmRssi - 1000) / 1000.0f) * RSSI_MAX_VALUE, 0, RSSI_MAX_VALUE), RSSI_SOURCE_RX_CHANNEL);
}

static void updateRSSIADC(timeUs_t currentTimeUs)
{
#ifndef USE_ADC
    UNUSED(currentTimeUs);
#else
    static uint32_t rssiUpdateAt = 0;

    if ((int32_t)(currentTimeUs - rssiUpdateAt) < 0) {
        return;
    }
    rssiUpdateAt = currentTimeUs + DELAY_50_HZ;

    const uint16_t adcRssiSample = adcGetChannel(ADC_RSSI);
    uint16_t rssiValue = adcRssiSample / RSSI_ADC_DIVISOR;

    // RSSI_Invert option
    if (rxConfig()->rssi_invert) {
        rssiValue = RSSI_MAX_VALUE - rssiValue;
    }

    setRssi(rssiValue, RSSI_SOURCE_ADC);
#endif
}

void updateRSSI(timeUs_t currentTimeUs)
{
    switch (rssiSource) {
    case RSSI_SOURCE_RX_CHANNEL:
        updateRSSIPWM();
        break;
    case RSSI_SOURCE_ADC:
        updateRSSIADC(currentTimeUs);
        break;
    case RSSI_SOURCE_MSP:
        if (cmpTimeUs(micros(), lastMspRssiUpdateUs) > MSP_RSSI_TIMEOUT_US) {
            rssi = 0;
        }
        break;
    default:
        break;
    }
}

uint16_t getRssi(void)
{
    return rxConfig()->rssi_scale / 100.0f * rssi + rxConfig()->rssi_offset * RSSI_OFFSET_SCALING;
}

uint8_t getRssiPercent(void)
{
    return scaleRange(getRssi(), 0, RSSI_MAX_VALUE, 0, 100);
}

uint16_t rxGetRefreshRate(void)
{
    return rxRuntimeConfig.rxRefreshRate;
}<|MERGE_RESOLUTION|>--- conflicted
+++ resolved
@@ -355,11 +355,7 @@
         }
     } else if (feature(FEATURE_RX_PARALLEL_PWM)) {
         if (isPWMDataBeingReceived()) {
-<<<<<<< HEAD
-            rxSignalReceived = true;
-=======
             signalReceived = true;
->>>>>>> 1d99444d
             rxIsInFailsafeMode = false;
             needRxSignalBefore = currentTimeUs + needRxSignalMaxDelayUs;
             useDataDrivenProcessing = false;
