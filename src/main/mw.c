--- conflicted
+++ resolved
@@ -373,11 +373,7 @@
 
 void updateInflightCalibrationState(void)
 {
-<<<<<<< HEAD
-    if (AccInflightCalibrationArmed && ARMING_FLAG(ARMED) && rcData[THROTTLE] > rxConfig()->mincheck && !IS_RC_MODE_ACTIVE(BOXARM)) {   // Copter is airborne and you are turning it off via boxarm : start measurement
-=======
-    if (AccInflightCalibrationArmed && ARMING_FLAG(ARMED) && rcData[THROTTLE] > masterConfig.rxConfig.mincheck && !rcModeIsActive(BOXARM)) {   // Copter is airborne and you are turning it off via boxarm : start measurement
->>>>>>> 2b96c91e
+    if (AccInflightCalibrationArmed && ARMING_FLAG(ARMED) && rcData[THROTTLE] > rxConfig()->mincheck && !rcModeIsActive(BOXARM)) {   // Copter is airborne and you are turning it off via boxarm : start measurement
         InflightcalibratingA = 50;
         AccInflightCalibrationArmed = false;
     }
@@ -436,7 +432,7 @@
      This is needed to prevent Iterm winding on the ground, but keep full stabilisation on 0 throttle while in air
      Low Throttle + roll and Pitch centered is assuming the copter is on the ground. Done to prevent complex air/ground detections */
     if (throttleStatus == THROTTLE_LOW) {
-        if (IS_RC_MODE_ACTIVE(BOXAIRMODE) && !failsafeIsActive() && ARMING_FLAG(ARMED)) {
+        if (rcModeIsActive(BOXAIRMODE) && !failsafeIsActive() && ARMING_FLAG(ARMED)) {
             if (rollPitchStatus == CENTERED) {
                 ENABLE_STATE(ANTI_WINDUP);
             } else {
@@ -502,11 +498,7 @@
         updateInflightCalibrationState();
     }
 
-<<<<<<< HEAD
-    updateActivatedModes(modeActivationProfile()->modeActivationConditions);
-=======
-    rcModeUpdateActivated(currentProfile->modeActivationConditions);
->>>>>>> 2b96c91e
+    rcModeUpdateActivated(modeActivationProfile()->modeActivationConditions);
 
     if (!cliMode) {
         updateAdjustmentStates(adjustmentProfile()->adjustmentRanges);
@@ -590,14 +582,8 @@
 
 #ifdef TELEMETRY
     if (feature(FEATURE_TELEMETRY)) {
-<<<<<<< HEAD
         if ((!telemetryConfig()->telemetry_switch && ARMING_FLAG(ARMED)) ||
-                (telemetryConfig()->telemetry_switch && IS_RC_MODE_ACTIVE(BOXTELEMETRY))) {
-=======
-        if ((!masterConfig.telemetryConfig.telemetry_switch && ARMING_FLAG(ARMED)) ||
-                (masterConfig.telemetryConfig.telemetry_switch && rcModeIsActive(BOXTELEMETRY))) {
->>>>>>> 2b96c91e
-
+                (telemetryConfig()->telemetry_switch && rcModeIsActive(BOXTELEMETRY))) {
             releaseSharedTelemetryPorts();
         } else {
             // the telemetry state must be checked immediately so that shared serial ports are released.
