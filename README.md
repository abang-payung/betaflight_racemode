--- conflicted
+++ resolved
@@ -1,4 +1,3 @@
-<<<<<<< HEAD
 ## Welcome NotFastEnuf's RACEMODE in Betaflight project
 ## RACEMODE is a complete rewrite and replacement of the Horizon Flight Mode in betaflight intended for whoop racers.  The basic recipe for racemode is leveling assistance on the roll axis and pure acro (rate mode) behavior on the pitch axis. To activate racemode, flash a RACEMODE_Betaflight build and activate Horizon flight mode via switch as configured on the modes tab.
 
@@ -21,8 +20,6 @@
 ![BetaFlight Notice, version 3.2 will be the last version of Betaflight to support STM32F1 based flight controllers, this includes NAZE, CC3D (original) and CJMCU like flight controllers](https://raw.githubusercontent.com/wiki/betaflight/betaflight/images/betaflight/bf3_2_notice.png)
 
 
-=======
->>>>>>> 18108231
 ![Betaflight](https://raw.githubusercontent.com/wiki/betaflight/betaflight/images/betaflight/bf_logo.png)
 
 Betaflight is flight controller software (firmware) used to fly multi-rotor craft and fixed wing craft.
