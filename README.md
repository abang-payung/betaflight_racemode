--- conflicted
+++ resolved
@@ -1,4 +1,3 @@
-<<<<<<< HEAD
 ## Welcome NotFastEnuf's RACEMODE in Betaflight project
 ## RACEMODE is a complete rewrite and replacement of the Horizon Flight Mode in betaflight intended for whoop racers.  The basic recipe for racemode is leveling assistance on the roll axis and pure acro (rate mode) behavior on the pitch axis. To activate racemode, flash a RACEMODE_Betaflight build and activate Horizon flight mode via switch as configured on the modes tab.
 
@@ -15,21 +14,13 @@
 
 *-NotFastEnuf*
 
-
-
-
-![BetaFlight Notice, version 3.2 will be the last version of Betaflight to support STM32F1 based flight controllers, this includes NAZE, CC3D (original) and CJMCU like flight controllers](https://raw.githubusercontent.com/wiki/betaflight/betaflight/images/betaflight/bf3_2_notice.png)
-
-
 ![Betaflight](https://raw.githubusercontent.com/wiki/betaflight/betaflight/images/betaflight/bf_logo.png)
-=======
 ![Important Notice: Betaflight 4.0 will be the last release to include support for STM32F3 based flight controllers. (This includes all boards with 'F3' in the name.)](docs/assets/images/stm32f3_retirement_notice.svg)
 
 (Please see the [note](https://github.com/betaflight/betaflight#end-of-active-development-for-stm32f3-based-flight-controllers) below.)
 
 
 ![Betaflight](docs/assets/images/bf_logo.png)
->>>>>>> 2a64051a
 
 Betaflight is flight controller software (firmware) used to fly multi-rotor craft and fixed wing craft.
 
