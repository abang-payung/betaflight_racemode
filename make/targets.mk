<<<<<<< HEAD
OFFICIAL_TARGETS  = ALIENFLIGHTF3 ALIENFLIGHTF4 ANYFCF7 BETAFLIGHTF3 BLUEJAYF4 FURYF4 REVO SIRINFPV SPARKY SPRACINGF3 SPRACINGF3EVO SPRACINGF3NEO SPRACINGF4EVO STM32F3DISCOVERY
SKIP_TARGETS     := ALIENWHOOP MOTOLABF4 OMNINXT AG3X
=======
OFFICIAL_TARGETS  = ALIENFLIGHTF3 ALIENFLIGHTF4 ANYFCF7 BETAFLIGHTF3 BLUEJAYF4 FURYF4 REVO SIRINFPV SPARKY SPRACINGF3 SPRACINGF3EVO SPRACINGF3NEO SPRACINGF4EVO SPRACINGF7DUAL STM32F3DISCOVERY
>>>>>>> 1d99444d
ALT_TARGETS       = $(sort $(filter-out target, $(basename $(notdir $(wildcard $(ROOT)/src/main/target/*/*.mk)))))
NOBUILD_TARGETS   = $(sort $(filter-out target, $(basename $(notdir $(wildcard $(ROOT)/src/main/target/*/*.nomk)))))
OPBL_TARGETS      = $(filter %_OPBL, $(ALT_TARGETS))
OSD_SLAVE_TARGETS = SPRACINGF3OSD

VALID_TARGETS   = $(dir $(wildcard $(ROOT)/src/main/target/*/target.mk))
VALID_TARGETS  := $(subst /,, $(subst ./src/main/target/,, $(VALID_TARGETS)))
VALID_TARGETS  := $(VALID_TARGETS) $(ALT_TARGETS)
VALID_TARGETS  := $(sort $(VALID_TARGETS))
VALID_TARGETS  := $(filter-out $(NOBUILD_TARGETS), $(VALID_TARGETS))

ifeq ($(filter $(TARGET),$(NOBUILD_TARGETS)), $(TARGET))
ALTERNATES    := $(sort $(filter-out target, $(basename $(notdir $(wildcard $(ROOT)/src/main/target/$(TARGET)/*.mk)))))
$(error The target specified, $(TARGET), cannot be built. Use one of the ALT targets: $(ALTERNATES))
endif

UNSUPPORTED_TARGETS := \
	AFROMINI \
	ALIENFLIGHTF1 \
	BEEBRAIN \
	CC3D \
	CC3D_OPBL \
	CJMCU \
	MICROSCISKY \
	NAZE

SUPPORTED_TARGETS := $(filter-out $(UNSUPPORTED_TARGETS), $(VALID_TARGETS))

GROUP_1_TARGETS := \
	AIORACERF3 \
	AIR32 \
	AIRBOTF4 \
	AIRBOTF4SD \
	AIRHEROF3 \
	ALIENFLIGHTF3 \
	ALIENFLIGHTF4 \
	ALIENFLIGHTNGF7 \
	ALIENWHOOPF4 \
	ALIENWHOOPF7 \
	ANYFCF7 \
	BEEBRAIN_V2D \
	BEEBRAIN_V2F \
	BEEROTORF4 \
	BETAFLIGHTF3 \
	BETAFLIGHTF4 \
	BLUEJAYF4 \
	CHEBUZZF3 \
	CLRACINGF4 \
	COLIBRI \
	COLIBRI_OPBL \
	COLIBRI_RACE \

GROUP_2_TARGETS := \
	DOGE \
	DYSF4PRO \
	EACHIF3 \
	ELLE0 \
	F4BY \
	FISHDRONEF4 \
	FLIP32F3OSD \
	FF_ACROWHOOPSP \
	FF_FORTINIF4 \
	FF_KOMBINI \
	FF_PIKOBLX \
	FF_PIKOF4 \
	FF_RADIANCE \
	FPVM_BETAFLIGHTF7 \
	FRSKYF3 \
	FRSKYF4 \
	FURYF3 \
	FURYF3OSD \
	FURYF4 \
	FURYF4OSD \
	FURYF7 \
	IMPULSERCF3 \
	IRCFUSIONF3 \
	ISHAPEDF3 \
	KAKUTEF4 \
	KAKUTEF7 \
	KISSCC \
	KISSFC \
	KIWIF4 \
	KIWIF4V2 \
	KROOZX

GROUP_3_TARGETS := \
	LUX_RACE \
	LUXV2_RACE \
	LUXF4OSD \
	MLTEMPF4 \
	MLTYPHF4 \
	MOTOLAB \
	MULTIFLITEPICO \
	NERO \
	NUCLEOF7 \
	OMNIBUS \
	OMNIBUSF4 \
	OMNIBUSF4SD \
	OMNIBUSF7 \
	OMNIBUSF7V2 \
	OMNINXT4 \
	OMNINXT7 \
	PLUMF4 \
	PODIUMF4 \
	RACEBASE \
	RCEXPLORERF3 \
	RG_SSD_F3 \
	REVO \
	REVO_OPBL \
	REVOLT \
	REVONANO \
	RMDO

GROUP_4_TARGETS := \
	SINGULARITY \
	SIRINFPV \
	SOULF4 \
	SPARKY \
	SPARKY2 \
	SPRACINGF3 \
	SPRACINGF3EVO \
	SPRACINGF3MINI \
	SPRACINGF3MQ \
	SPRACINGF3NEO \
	SPRACINGF3OSD \
	SPRACINGF4EVO \
	SPRACINGF4NEO \
	SPRACINGF7DUAL \
	STM32F3DISCOVERY \
	TINYBEEF3 \
	TINYFISH \
	VRRACE \
	XRACERF4 \
	X_RACERSPI \
	ZCOREF3

GROUP_OTHER_TARGETS := $(filter-out $(GROUP_1_TARGETS) $(GROUP_2_TARGETS) $(GROUP_3_TARGETS) $(GROUP_4_TARGETS), $(SUPPORTED_TARGETS))

ifeq ($(filter $(TARGET),$(ALT_TARGETS)), $(TARGET))
BASE_TARGET    := $(firstword $(subst /,, $(subst ./src/main/target/,, $(dir $(wildcard $(ROOT)/src/main/target/*/$(TARGET).mk)))))
include $(ROOT)/src/main/target/$(BASE_TARGET)/$(TARGET).mk
else
BASE_TARGET    := $(TARGET)
endif

ifeq ($(filter $(TARGET),$(OPBL_TARGETS)), $(TARGET))
OPBL            = yes
endif

ifeq ($(filter $(TARGET),$(OSD_SLAVE_TARGETS)), $(TARGET))
# build an OSD SLAVE
OSD_SLAVE       = yes
else
# build an FC
FC              = yes
endif

# silently ignore if the file is not present. Allows for target specific.
-include $(ROOT)/src/main/target/$(BASE_TARGET)/target.mk

F4_TARGETS      := $(F405_TARGETS) $(F411_TARGETS) $(F446_TARGETS)
F7_TARGETS      := $(F7X2RE_TARGETS) $(F7X5XE_TARGETS) $(F7X5XG_TARGETS) $(F7X5XI_TARGETS) $(F7X6XG_TARGETS)

ifeq ($(filter $(TARGET),$(VALID_TARGETS)),)
$(error Target '$(TARGET)' is not valid, must be one of $(VALID_TARGETS). Have you prepared a valid target.mk?)
endif

ifeq ($(filter $(TARGET),$(F1_TARGETS) $(F3_TARGETS) $(F4_TARGETS) $(F7_TARGETS) $(SITL_TARGETS)),)
$(error Target '$(TARGET)' has not specified a valid STM group, must be one of F1, F3, F405, F411 or F7x5. Have you prepared a valid target.mk?)
endif

ifeq ($(TARGET),$(filter $(TARGET),$(F3_TARGETS)))
TARGET_MCU := STM32F3

else ifeq ($(TARGET),$(filter $(TARGET), $(F4_TARGETS)))
TARGET_MCU := STM32F4

else ifeq ($(TARGET),$(filter $(TARGET), $(F7_TARGETS)))
TARGET_MCU := STM32F7

else ifeq ($(TARGET),$(filter $(TARGET), $(SITL_TARGETS)))
TARGET_MCU := SITL
SIMULATOR_BUILD = yes

else ifeq ($(TARGET),$(filter $(TARGET), $(F1_TARGETS)))
TARGET_MCU := STM32F1
else
$(error Unknown target MCU specified.)
endif

ifneq ($(BASE_TARGET), $(TARGET))
TARGET_FLAGS  	:= $(TARGET_FLAGS) -D$(BASE_TARGET)
endif

TARGET_FLAGS  	:= $(TARGET_FLAGS) -D$(TARGET_MCU)<|MERGE_RESOLUTION|>--- conflicted
+++ resolved
@@ -1,9 +1,4 @@
-<<<<<<< HEAD
-OFFICIAL_TARGETS  = ALIENFLIGHTF3 ALIENFLIGHTF4 ANYFCF7 BETAFLIGHTF3 BLUEJAYF4 FURYF4 REVO SIRINFPV SPARKY SPRACINGF3 SPRACINGF3EVO SPRACINGF3NEO SPRACINGF4EVO STM32F3DISCOVERY
-SKIP_TARGETS     := ALIENWHOOP MOTOLABF4 OMNINXT AG3X
-=======
 OFFICIAL_TARGETS  = ALIENFLIGHTF3 ALIENFLIGHTF4 ANYFCF7 BETAFLIGHTF3 BLUEJAYF4 FURYF4 REVO SIRINFPV SPARKY SPRACINGF3 SPRACINGF3EVO SPRACINGF3NEO SPRACINGF4EVO SPRACINGF7DUAL STM32F3DISCOVERY
->>>>>>> 1d99444d
 ALT_TARGETS       = $(sort $(filter-out target, $(basename $(notdir $(wildcard $(ROOT)/src/main/target/*/*.mk)))))
 NOBUILD_TARGETS   = $(sort $(filter-out target, $(basename $(notdir $(wildcard $(ROOT)/src/main/target/*/*.nomk)))))
 OPBL_TARGETS      = $(filter %_OPBL, $(ALT_TARGETS))
